--- conflicted
+++ resolved
@@ -1639,78 +1639,10 @@
 
 class TestMultiRepoUpdater(unittest_toolbox.Modified_TestCase):
 
-<<<<<<< HEAD
-  @classmethod
-  def setUpClass(cls):
-    # setUpClass() is called before tests in an individual class are executed.
-
-    # Create a temporary directory to store the repository, metadata, and target
-    # files.  'temporary_directory' must be deleted in TearDownModule() so that
-    # temporary files are always removed, even when exceptions occur.
-    cls.temporary_directory = tempfile.mkdtemp(dir=os.getcwd())
-
-    # Launch a SimpleHTTPServer (serves files in the current directory).
-    # Test cases will request metadata and target files that have been
-    # pre-generated in 'tuf/tests/repository_data', which will be served
-    # by the SimpleHTTPServer launched here.  The test cases of 'test_updater.py'
-    # assume the pre-generated metadata files have a specific structure, such
-    # as a delegated role 'targets/role1', three target files, five key files,
-    # etc.
-    cls.SERVER_PORT = 8001
-    cls.SERVER_PORT2 = 8002
-    command = ['python', 'simple_server.py', str(cls.SERVER_PORT)]
-    command2 = ['python', 'simple_server.py', str(cls.SERVER_PORT2)]
-    cls.server_process = subprocess.Popen(command, stderr=subprocess.PIPE)
-    cls.server_process2 = subprocess.Popen(command2, stderr=subprocess.PIPE)
-    logger.info('\n\tServer process started.')
-    logger.info('\tServer process id: ' + str(cls.server_process.pid))
-    logger.info('\tServing on port: ' + str(cls.SERVER_PORT))
-    cls.url = 'http://localhost:' + str(cls.SERVER_PORT) + os.path.sep
-
-    logger.info('\n\tServer process started.')
-    logger.info('\tServer process id: ' + str(cls.server_process2.pid))
-    logger.info('\tServing on port: ' + str(cls.SERVER_PORT2))
-    cls.url2 = 'http://localhost:' + str(cls.SERVER_PORT2) + os.path.sep
-
-    # NOTE: Following error is raised if a delay is not applied:
-    # <urlopen error [Errno 111] Connection refused>
-    time.sleep(1)
-
-
-
-  @classmethod
-  def tearDownClass(cls):
-    # tearDownModule() is called after all the tests have run.
-    # http://docs.python.org/2/library/unittest.html#class-and-module-fixtures
-
-    # Remove the temporary repository directory, which should contain all the
-    # metadata, targets, and key files generated for the test cases.
-    shutil.rmtree(cls.temporary_directory)
-
-    # Kill the SimpleHTTPServer process.
-    if cls.server_process.returncode is None:
-      logger.info('\tServer process ' + str(cls.server_process.pid) + ' terminated.')
-      cls.server_process.kill()
-
-
-
-=======
->>>>>>> ec95a0d3
   def setUp(self):
     # We are inheriting from custom class.
     unittest_toolbox.Modified_TestCase.setUp(self)
 
-<<<<<<< HEAD
-    self.repository_name = 'test_repository'
-    self.repository_name2 = 'test_repository2'
-
-    # Copy the original repository files provided in the test folder so that
-    # any modifications made to repository files are restricted to the copies.
-    # The 'repository_data' directory is expected to exist in 'tuf.tests/'.
-    original_repository_files = os.path.join(os.getcwd(), 'repository_data')
-    temporary_repository_root = \
-      self.make_temp_directory(directory=self.temporary_directory)
-=======
     self.temporary_directory = tempfile.mkdtemp(dir=os.getcwd())
 
     # Copy the original repository files provided in the test folder so that
@@ -1720,31 +1652,10 @@
 
     self.temporary_repository_root = self.make_temp_directory(directory=
         self.temporary_directory)
->>>>>>> ec95a0d3
 
     # The original repository, keystore, and client directories will be copied
     # for each test case.
     original_repository = os.path.join(original_repository_files, 'repository')
-<<<<<<< HEAD
-    original_keystore = os.path.join(original_repository_files, 'keystore')
-    original_client = os.path.join(original_repository_files, 'client')
-
-    # Save references to the often-needed client repository directories.
-    # Test cases need these references to access metadata and target files.
-    self.repository_directory = \
-      os.path.join(temporary_repository_root, 'repository')
-    self.keystore_directory = \
-      os.path.join(temporary_repository_root, 'keystore')
-
-    self.client_directory = os.path.join(temporary_repository_root,
-        'client')
-    self.client_metadata = os.path.join(self.client_directory,
-        self.repository_name, 'metadata')
-    self.client_metadata_current = os.path.join(self.client_metadata,
-        'current')
-    self.client_metadata_previous = os.path.join(self.client_metadata,
-        'previous')
-=======
     original_client = os.path.join(original_repository_files, 'client', 'test_repository1')
     original_keystore = os.path.join(original_repository_files, 'keystore')
     original_map_file = os.path.join(original_repository_files, 'map.json')
@@ -1772,31 +1683,10 @@
         'keystore')
     self.map_file = os.path.join(self.client_directory, 'map.json')
     self.map_file2 = os.path.join(self.client_directory2, 'map.json')
->>>>>>> ec95a0d3
 
     # Copy the original 'repository', 'client', and 'keystore' directories
     # to the temporary repository the test cases can use.
     shutil.copytree(original_repository, self.repository_directory)
-<<<<<<< HEAD
-    shutil.copytree(original_client, self.client_directory)
-    shutil.copytree(original_keystore, self.keystore_directory)
-
-    # 'path/to/tmp/repository' -> 'localhost:8001/tmp/repository'.
-    repository_basepath = self.repository_directory[len(os.getcwd()):]
-    url_prefix = \
-      'http://localhost:' + str(self.SERVER_PORT) + repository_basepath
-
-    # Setting 'tuf.settings.repository_directory' with the temporary client
-    # directory copied from the original repository files.
-    tuf.settings.repositories_directory = self.client_directory
-
-    self.repository_mirrors = {'mirror1': {'url_prefix': url_prefix,
-                                           'metadata_path': 'metadata',
-                                           'targets_path': 'targets',
-                                           'confined_target_dirs': ['']}}
-
-    self.map_file = os.path.join(self.client_directory, 'map.json')
-=======
     shutil.copytree(original_repository, self.repository_directory2)
     shutil.copytree(original_client, self.client_directory)
     shutil.copytree(original_client, self.client_directory2)
@@ -1854,7 +1744,6 @@
         self.repository_mirrors)
     self.repository_updater2 = updater.Updater(repository_name2,
         self.repository_mirrors2)
->>>>>>> ec95a0d3
 
     # Creating a repository instance.  The test cases will use this client
     # updater to refresh metadata, fetch target files, etc.
@@ -1868,10 +1757,6 @@
 
 
   def tearDown(self):
-<<<<<<< HEAD
-    # We are inheriting from custom class.
-    unittest_toolbox.Modified_TestCase.tearDown(self)
-=======
     # Modified_TestCase.tearDown() automatically deletes temporary files and
     # directories that may have been created during each test case.
     unittest_toolbox.Modified_TestCase.tearDown(self)
@@ -1890,16 +1775,11 @@
       self.server_process2.kill()
 
     # updater.Updater() populates the roledb with the name "test_repository1"
->>>>>>> ec95a0d3
     tuf.roledb.clear_roledb(clear_all=True)
     tuf.keydb.clear_keydb(clear_all=True)
 
 
 
-<<<<<<< HEAD
-
-=======
->>>>>>> ec95a0d3
   # UNIT TESTS.
   def test__init__(self):
     # The client's repository requires a metadata directory (and the 'current'
@@ -1923,8 +1803,6 @@
 
 
 
-<<<<<<< HEAD
-=======
   def test_paths_match_target(self):
     map_file = os.path.join(self.client_directory, 'map.json')
     multi_repo_updater = updater.MultiRepoUpdater(map_file)
@@ -2043,7 +1921,6 @@
     self.assertEqual(None, multi_repo_updater.get_updater('bad_repo_name',
         multi_repo_updater.map_file['repositories']))
 
->>>>>>> ec95a0d3
 
 
 def _load_role_keys(keystore_directory):
