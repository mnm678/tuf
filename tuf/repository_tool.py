"""
<Program Name>
  repository_tool.py

<Author>
  Vladimir Diaz <vladimir.v.diaz@gmail.com>

<Started>
  October 19, 2013 

<Copyright>
  See LICENSE for licensing information.

<Purpose>
  Provide a tool that can create a TUF repository.  It can be used with the
  Python interpreter in interactive mode, or imported directly into a Python
  module.  See 'tuf/README' for the complete guide to using
  'tuf.repository_tool.py'.
"""

# Help with Python 3 compatibility, where the print statement is a function, an
# implicit relative import is invalid, and the '/' operator performs true
# division.  Example:  print 'hello world' raises a 'SyntaxError' exception.
from __future__ import print_function
from __future__ import absolute_import
from __future__ import division

import os
import errno
import sys
import time
import getpass
import logging
import tempfile
import shutil
import json
import gzip
import random

import tuf
import tuf.formats
import tuf.util
import tuf.keydb
import tuf.roledb
import tuf.keys
import tuf.sig
import tuf.log
import tuf.conf


# See 'log.py' to learn how logging is handled in TUF.
logger = logging.getLogger('tuf.repository_tool')

# Add a console handler so that users are aware of potentially unintended
# states, such as multiple roles that share keys.
tuf.log.add_console_handler()
tuf.log.set_console_log_level(logging.WARNING)

# Recommended RSA key sizes:
# http://www.emc.com/emc-plus/rsa-labs/historical/twirl-and-rsa-key-size.htm#table1 
# According to the document above, revised May 6, 2003, RSA keys of
# size 3072 provide security through 2031 and beyond.  2048-bit keys
# are the recommended minimum and are good from the present through 2030.
DEFAULT_RSA_KEY_BITS = 3072

# The algorithm used by the repository to generate the digests of the
# target filepaths, which are included in metadata files and may be prepended
# to the filenames of consistent snapshots.
HASH_FUNCTION = 'sha256'

# The extension of TUF metadata.
METADATA_EXTENSION = '.json'

# The metadata filenames of the top-level roles.
ROOT_FILENAME = 'root' + METADATA_EXTENSION
TARGETS_FILENAME = 'targets' + METADATA_EXTENSION
SNAPSHOT_FILENAME = 'snapshot' + METADATA_EXTENSION
TIMESTAMP_FILENAME = 'timestamp' + METADATA_EXTENSION

# The targets and metadata directory names.  Metadata files are written
# to the staged metadata directory instead of the "live" one.
METADATA_STAGED_DIRECTORY_NAME = 'metadata.staged'
METADATA_DIRECTORY_NAME = 'metadata'
TARGETS_DIRECTORY_NAME = 'targets' 

# The full list of supported TUF metadata extensions.
METADATA_EXTENSIONS = ['.json', '.json.gz']

# The recognized compression extensions. 
SUPPORTED_COMPRESSION_EXTENSIONS = ['.gz']

# Supported key types.
SUPPORTED_KEY_TYPES = ['rsa', 'ed25519']

# Expiration date delta, in seconds, of the top-level roles.  A metadata
# expiration date is set by taking the current time and adding the expiration
# seconds listed below.

# Initial 'root.json' expiration time of 1 year. 
ROOT_EXPIRATION = 31556900

# Initial 'targets.json' expiration time of 3 months. 
TARGETS_EXPIRATION = 7889230 

# Initial 'snapshot.json' expiration time of 1 week. 
SNAPSHOT_EXPIRATION = 604800 

# Initial 'timestamp.json' expiration time of 1 day.
TIMESTAMP_EXPIRATION = 86400


class Repository(object):
  """
  <Purpose>
    Represent a TUF repository that contains the metadata of the top-level
    roles, including all those delegated from the 'targets.json' role.  The
    repository object returned provides access to the top-level roles, and any
    delegated targets that are added as the repository is modified.  For
    example, a Repository object named 'repository' provides the following
    access by default:

    repository.root.version = 2
    repository.timestamp.expiration = "2015-08-08 12:00:00"
    repository.snapshot.add_verification_key(...)
    repository.targets.delegate('unclaimed', ...)

    Delegating a role from 'targets' updates the attributes of the parent
    delegation, which then provides:

    repository.targets('unclaimed').add_verification_key(...)

      
  <Arguments>
    repository_directory:
      The root folder of the repository that contains the metadata and targets
      sub-directories.

    metadata_directory:
      The metadata sub-directory contains the files of the top-level
      roles, including all roles delegated from 'targets.json'. 

    targets_directory:
      The targets sub-directory contains all the target files that are
      downloaded by clients and are referenced in TUF Metadata.  The hashes and
      file lengths are listed in Metadata files so that they are securely
      downloaded.  Metadata files are similarly referenced in the top-level
      metadata.

  <Exceptions>
    tuf.FormatError, if the arguments are improperly formatted.

  <Side Effects>
    Creates top-level role objects and assigns them as attributes.

  <Returns>
    A Repository object that contains default Metadata objects for the top-level
    roles.
  """
 
  def __init__(self, repository_directory, metadata_directory, targets_directory):
  
    # Do the arguments have the correct format?
    # Ensure the arguments have the appropriate number of objects and object
    # types, and that all dict keys are properly named.
    # Raise 'tuf.FormatError' if any are improperly formatted.
    tuf.formats.PATH_SCHEMA.check_match(repository_directory)
    tuf.formats.PATH_SCHEMA.check_match(metadata_directory)
    tuf.formats.PATH_SCHEMA.check_match(targets_directory)
    
    self._repository_directory = repository_directory
    self._metadata_directory = metadata_directory
    self._targets_directory = targets_directory
   
    # Set the top-level role objects.
    self.root = Root() 
    self.snapshot = Snapshot()
    self.timestamp = Timestamp()
    self.targets = Targets(self._targets_directory, 'targets')



  def write(self, write_partial=False, consistent_snapshot=False):
    """
    <Purpose>
      Write all the JSON Metadata objects to their corresponding files.
      write() raises an exception if any of the role metadata to be written to
      disk is invalid, such as an insufficient threshold of signatures, missing
      private keys, etc.
    
    <Arguments>
      write_partial:
        A boolean indicating whether partial metadata should be written to
        disk.  Partial metadata may be written to allow multiple maintainters
        to independently sign and update role metadata.  write() raises an
        exception if a metadata role cannot be written due to not having enough
        signatures.

      consistent_snapshot:
        A boolean indicating whether written metadata and target files should
        include a digest in the filename (i.e., <digest>.root.json,
        <digest>.targets.json.gz, <digest>.README.json, where <digest> is the
        file's SHA256 digest.  Example:
        1f4e35a60c8f96d439e27e858ce2869c770c1cdd54e1ef76657ceaaf01da18a3.root.json'
        
    <Exceptions>
      tuf.UnsignedMetadataError, if any of the top-level and delegated roles do
      not have the minimum threshold of signatures.

    <Side Effects>
      Creates metadata files in the repository's metadata directory.

    <Returns>
      None.
    """
    
    # Does 'write_partial' have the correct format?
    # Ensure the arguments have the appropriate number of objects and object
    # types, and that all dict keys are properly named.
    # Raise 'tuf.FormatError' if any are improperly formatted.
    tuf.formats.BOOLEAN_SCHEMA.check_match(write_partial)
    tuf.formats.BOOLEAN_SCHEMA.check_match(consistent_snapshot) 
    
    # At this point the tuf.keydb and tuf.roledb stores must be fully
    # populated, otherwise write() throwns a 'tuf.Repository' exception if 
    # any of the top-level roles are missing signatures, keys, etc.

    # Write the metadata files of all the delegated roles.  Ensure target paths
    # are allowed, metadata is valid and properly signed, and required files and
    # directories are created. 
    delegated_rolenames = tuf.roledb.get_delegated_rolenames('targets')
    for delegated_rolename in delegated_rolenames:
      delegated_filename = os.path.join(self._metadata_directory,
                                        delegated_rolename + METADATA_EXTENSION)
      roleinfo = tuf.roledb.get_roleinfo(delegated_rolename)
      delegated_targets = roleinfo['paths']
      parent_rolename = tuf.roledb.get_parent_rolename(delegated_rolename)
      parent_roleinfo = tuf.roledb.get_roleinfo(parent_rolename) 
      parent_delegations = parent_roleinfo['delegations']
      
      # Raise exception if any of the targets of 'delegated_rolename' are not
      # allowed.
      tuf.util.ensure_all_targets_allowed(delegated_rolename, delegated_targets,
                                          parent_delegations)

      # Ensure the parent directories of 'metadata_filepath' exist, otherwise an
      # IO exception is raised if 'metadata_filepath' is written to a
      # sub-directory.
      tuf.util.ensure_parent_dir(delegated_filename)
   
      try:
        _generate_and_write_metadata(delegated_rolename, delegated_filename,
                                     write_partial, self._targets_directory,
                                     self._metadata_directory,
                                     consistent_snapshot)
      
      # Include only the exception message.
      except tuf.UnsignedMetadataError, e:
        raise tuf.UnsignedMetadataError(e[0])
      
    # Generate the 'root.json' metadata file.
    # _generate_and_write_metadata() raises a 'tuf.Error' exception if the
    # metadata cannot be written.
    root_filename = 'root' + METADATA_EXTENSION 
    root_filename = os.path.join(self._metadata_directory, root_filename)
    try: 
      signable_junk, root_filename = \
        _generate_and_write_metadata('root', root_filename, write_partial,
                                     self._targets_directory,
                                     self._metadata_directory,
                                     consistent_snapshot)
    
    # Include only the exception message.
    except tuf.UnsignedMetadataError, e:
      raise tuf.UnsignedMetadataError(e[0])
    
    # Generate the 'targets.json' metadata file.
    targets_filename = 'targets' + METADATA_EXTENSION 
    targets_filename = os.path.join(self._metadata_directory, targets_filename)
    try: 
      signable_junk, targets_filename = \
        _generate_and_write_metadata('targets', targets_filename, write_partial,
                                     self._targets_directory,
                                     self._metadata_directory,
                                     consistent_snapshot)
    
    # Include only the exception message.
    except tuf.UnsignedMetadataError, e:
      raise tuf.UnsignedMetadataError(e[0])
    
    # Generate the 'snapshot.json' metadata file.
    snapshot_filename = os.path.join(self._metadata_directory, 'snapshot')
    snapshot_filename = 'snapshot' + METADATA_EXTENSION 
    snapshot_filename = os.path.join(self._metadata_directory, snapshot_filename)
    filenames = {'root': root_filename, 'targets': targets_filename}
    snapshot_signable = None
    try: 
      snapshot_signable, snapshot_filename = \
        _generate_and_write_metadata('snapshot', snapshot_filename, write_partial,
                                     self._targets_directory,
                                     self._metadata_directory,
                                     consistent_snapshot, filenames)
    
    # Include only the exception message.
    except tuf.UnsignedMetadataError, e:
      raise tuf.UnsignedMetadataError(e[0])
    
    # Generate the 'timestamp.json' metadata file.
    timestamp_filename = 'timestamp' + METADATA_EXTENSION 
    timestamp_filename = os.path.join(self._metadata_directory, timestamp_filename)
    filenames = {'snapshot': snapshot_filename}
    try: 
      _generate_and_write_metadata('timestamp', timestamp_filename, write_partial,
                                   self._targets_directory,
                                   self._metadata_directory, consistent_snapshot,
                                   filenames)
    
    # Include only the exception message.
    except tuf.UnsignedMetadataError, e:
      raise tuf.UnsignedMetadataError(e[0])

     
    # Delete the metadata of roles no longer in 'tuf.roledb'.  Obsolete roles
    # may have been revoked and should no longer have their metadata files
    # available on disk, otherwise loading a repository may unintentionally load
    # them.
    _delete_obsolete_metadata(self._metadata_directory,
                              snapshot_signable['signed'], consistent_snapshot)


  
  def write_partial(self):
    """
    <Purpose>
      Write all the JSON Metadata objects to their corresponding files, but
      allow metadata files to contain an invalid threshold of signatures.  
    
    <Arguments>
      None.

    <Exceptions>
      None.

    <Side Effects>
      Creates metadata files in the repository's metadata directory.

    <Returns>
      None.
    """

    self.write(write_partial=True)
  
  
  
  def status(self):
    """
    <Purpose>
      Determine the status of the top-level roles, including those delegated by
      the Targets role.  status() checks if each role provides sufficient public
      and private keys, signatures, and that a valid metadata file is generated
      if write() were to be called.  Metadata files are temporarily written so
      that file hashes and lengths may be verified, determine if delegated role
      trust is fully obeyed, and target paths valid according to parent roles.
      status() does not do a simple check for number of threshold keys and
      signatures.

    <Arguments>
      None.

    <Exceptions>
      None.

    <Side Effects>
      Generates and writes temporary metadata files.

    <Returns>
      None.
    """
   
    temp_repository_directory = None

    # Generate and write temporary metadata so that full verification of
    # metadata is possible, such as verifying signatures, digests, and file
    # content.  Ensure temporary files generated are removed after verification
    # results are completed.
    try:
      temp_repository_directory = tempfile.mkdtemp()
      targets_directory = self._targets_directory
      metadata_directory = os.path.join(temp_repository_directory,
                                        METADATA_STAGED_DIRECTORY_NAME)
      os.mkdir(metadata_directory)

    
      # Retrieve the roleinfo of the delegated roles, exluding the top-level
      # targets role.
      delegated_roles = tuf.roledb.get_delegated_rolenames('targets')
      insufficient_keys = []
      insufficient_signatures = []
     
      # Iterate the list of delegated roles and determine the list of invalid
      # roles.  First verify the public and private keys, and then the generated
      # metadata file.
      for delegated_role in delegated_roles:
        filename = delegated_role + METADATA_EXTENSION
        filename = os.path.join(metadata_directory, filename)
        
        # Ensure the parent directories of 'filename' exist, otherwise an
        # IO exception is raised if 'filename' is written to a sub-directory.
        tuf.util.ensure_parent_dir(filename)
       
        # Append any invalid roles to the 'insufficient_keys' and
        # 'insufficient_signatures' lists
        try: 
          _check_role_keys(delegated_role)
        
        except tuf.InsufficientKeysError, e:
          insufficient_keys.append(delegated_role)
          continue
        
        try: 
          _generate_and_write_metadata(delegated_role, filename, False,
                                       targets_directory, metadata_directory)
        except tuf.UnsignedMetadataError, e:
          insufficient_signatures.append(delegated_role)
     
      # Print the verification results of the delegated roles and return
      # immediately after each invalid case.
      if len(insufficient_keys):
        message = \
          'Delegated roles with insufficient keys:\n'+repr(insufficient_keys)
        print(message)
        return
      
      if len(insufficient_signatures):
        message = \
          'Delegated roles with insufficient signatures:\n'+\
          repr(insufficient_signatures)
        print(message) 
        return

      # Verify the top-level roles and print the results.
      _print_status_of_top_level_roles(targets_directory, metadata_directory)
    
    finally:
      shutil.rmtree(temp_repository_directory, ignore_errors=True)


  @staticmethod
  def get_filepaths_in_directory(self, files_directory, recursive_walk=False,
                                 followlinks=True):
    """
    <Purpose>
      Walk the given 'files_directory' and build a list of target files found.

    <Arguments>
      files_directory:
        The path to a directory of target files.

      recursive_walk:
        To recursively walk the directory, set recursive_walk=True.

      followlinks:
        To follow symbolic links, set followlinks=True.

    <Exceptions>
      tuf.FormatError, if the arguments are improperly formatted.

      tuf.Error, if 'file_directory' is not a valid directory.

      Python IO exceptions.

    <Side Effects>
      None.

    <Returns>
      A list of absolute paths to target files in the given 'files_directory'.
    """

    # Do the arguments have the correct format?
    # Ensure the arguments have the appropriate number of objects and object
    # types, and that all dict keys are properly named.
    # Raise 'tuf.FormatError' if any are improperly formatted.
    tuf.formats.PATH_SCHEMA.check_match(files_directory)
    tuf.formats.BOOLEAN_SCHEMA.check_match(recursive_walk)
    tuf.formats.BOOLEAN_SCHEMA.check_match(followlinks)

    # Ensure a valid directory is given.
    if not os.path.isdir(files_directory):
      message = repr(files_directory)+' is not a directory.'
      raise tuf.Error(message)
   
    # A list of the target filepaths found in 'files_directory'.
    targets = []

    # FIXME: We need a way to tell Python 2, but not Python 3, to return
    # filenames in Unicode; see #61 and:
    # http://docs.python.org/2/howto/unicode.html#unicode-filenames
    for dirpath, dirnames, filenames in os.walk(files_directory,
                                                followlinks=followlinks):
      for filename in filenames:
        full_target_path = os.path.join(dirpath, filename)
        targets.append(full_target_path)

      # Prune the subdirectories to walk right now if we do not wish to
      # recursively walk files_directory.
      if recursive_walk is False:
        del dirnames[:]

    return targets





class Metadata(object):
  """
  <Purpose>
    Provide a base class to represent a TUF Metadata role.  There are four
    top-level roles: Root, Targets, Snapshot, and Timestamp.  The Metadata class
    provides methods that are needed by all top-level roles, such as adding
    and removing public keys, private keys, and signatures.  Metadata
    attributes, such as rolename, version, threshold, expiration, key list, and
    compressions, is also provided by the Metadata base class.

  <Arguments>
    None.

  <Exceptions>
    None.

  <Side Effects>
    None.

  <Returns>
    None.
  """

  def __init__(self):
    self._rolename = None    
    


  def add_verification_key(self, key):
    """
    <Purpose>
      Add 'key' to the role.  Adding a key, which should contain only the public
      portion, signifies the corresponding private key and signatures the role
      is expected to provide.  A threshold of signatures is required for a role
      to be considered properly signed.  If a metadata file contains an
      insufficient threshold of signatures, it must not be accepted.

      >>> 
      >>> 
      >>> 

    <Arguments>
      key:
        The role key to be added, conformant to 'tuf.formats.ANYKEY_SCHEMA'.
        Adding a public key to a role means that its corresponding private key
        must generate and add its signature to the role.  A threshold number of
        signatures is required for a role to be fully signed.

    <Exceptions>
      tuf.FormatError, if the 'key' argument is improperly formatted.    

    <Side Effects>
      The role's entries in 'tuf.keydb.py' and 'tuf.roledb.py' are updated.

    <Returns>
      None.
    """
   
    # Does 'key' have the correct format?
    # Ensure the arguments have the appropriate number of objects and object
    # types, and that all dict keys are properly named.
    # Raise 'tuf.FormatError' if any are improperly formatted.
    tuf.formats.ANYKEY_SCHEMA.check_match(key)

    # Ensure 'key', which should contain the public portion, is added to
    # 'tuf.keydb.py'.  Add 'key' to the list of recognized keys.  Keys may be
    # shared, so do not raise an exception if 'key' has already been loaded.
    try:
      tuf.keydb.add_key(key)
    
    except tuf.KeyAlreadyExistsError, e:
      message = 'Adding a verification key that has already been used.'
      logger.warn(message)

    keyid = key['keyid']
    roleinfo = tuf.roledb.get_roleinfo(self.rolename)
   
    # Add 'key' to the role's entry in 'tuf.roledb.py' and avoid duplicates.
    if keyid not in roleinfo['keyids']: 
      roleinfo['keyids'].append(keyid)
      
      tuf.roledb.update_roleinfo(self._rolename, roleinfo)
   


  def remove_verification_key(self, key):
    """
    <Purpose>
      Remove 'key' from the role's currently recognized list of role keys.
      The role expects a threshold number of signatures. 

      >>> 
      >>> 
      >>> 

    <Arguments>
      key:
        The role's key, conformant to 'tuf.formats.ANYKEY_SCHEMA'.  'key'
        should contain only the public portion, as only the public key is
        needed.  The 'add_verification_key()' method should have previously
        added 'key'. 

    <Exceptions>
      tuf.FormatError, if the 'key' argument is improperly formatted.
      
      tuf.Error, if the 'key' argument has not been previously added.
    
    <Side Effects>
      Updates the role's 'tuf.roledb.py' entry.

    <Returns>
      None.
    """
    
    # Does 'key' have the correct format?
    # Ensure the arguments have the appropriate number of objects and object
    # types, and that all dict keys are properly named.
    # Raise 'tuf.FormatError' if any are improperly formatted.
    tuf.formats.ANYKEY_SCHEMA.check_match(key)
    
    keyid = key['keyid']
    roleinfo = tuf.roledb.get_roleinfo(self.rolename)
    
    if keyid in roleinfo['keyids']: 
      roleinfo['keyids'].remove(keyid)
      
      tuf.roledb.update_roleinfo(self._rolename, roleinfo)
    
    else:
      raise tuf.Error('Verification key not found.')
   


  def load_signing_key(self, key):
    """
    <Purpose>
      Load the role key, which must contain the private portion, so that role
      signatures may be generated when the role's metadata file is eventually
      written to disk.

      >>> 
      >>> 
      >>> 

    <Arguments>
      key:
        The role's key, conformant to 'tuf.formats.ANYKEY_SCHEMA'.  It must
        contain the private key, so that role signatures may be generated when
        write() or write_partial() is eventually called to generate valid
        metadata files.

    <Exceptions>
      tuf.FormatError, if 'key' is improperly formatted.

      tuf.Error, if the private key is not found in 'key'.

    <Side Effects>
      Updates the role's 'tuf.keydb.py' and 'tuf.roledb.py' entries.

    <Returns>
      None.
    """
    
    # Does 'key' have the correct format?
    # Ensure the arguments have the appropriate number of objects and object
    # types, and that all dict keys are properly named.
    # Raise 'tuf.FormatError' if any are improperly formatted.
    tuf.formats.ANYKEY_SCHEMA.check_match(key)
  
    # Ensure the private portion of the key is available, otherwise signatures
    # cannot be generated when the metadata file is written to disk.
    if not len(key['keyval']['private']):
      message = 'This is not a private key.'
      raise tuf.Error(message)

    # Has the key, with the private portion included, been added to the keydb?
    # The public version of the key may have been previously added.
    try:
      tuf.keydb.add_key(key)
    
    except tuf.KeyAlreadyExistsError, e:
      tuf.keydb.remove_key(key['keyid'])
      tuf.keydb.add_key(key)

    # Update the role's 'signing_keys' field in 'tuf.roledb.py'.
    roleinfo = tuf.roledb.get_roleinfo(self.rolename)
    if key['keyid'] not in roleinfo['signing_keyids']:
      roleinfo['signing_keyids'].append(key['keyid'])
      
      tuf.roledb.update_roleinfo(self.rolename, roleinfo)



  def unload_signing_key(self, key):
    """
    <Purpose>
      Remove a previously loaded role private key (i.e., load_signing_key()).
      The keyid of the 'key' is removed from the list of recognized signing
      keys.

      >>> 
      >>> 
      >>> 

    <Arguments>
      key:
        The role key to be unloaded, conformant to 'tuf.formats.ANYKEY_SCHEMA'.

    <Exceptions>
      tuf.FormatError, if the 'key' argument is improperly formatted.

      tuf.Error, if the 'key' argument has not been previously loaded.

    <Side Effects>
      Updates the signing keys of the role in 'tuf.roledb.py'.

    <Returns>
      None.
    """
    
    # Does 'key' have the correct format?
    # Ensure the arguments have the appropriate number of objects and object
    # types, and that all dict keys are properly named.
    # Raise 'tuf.FormatError' if any are improperly formatted.
    tuf.formats.ANYKEY_SCHEMA.check_match(key)
    
    # Update the role's 'signing_keys' field in 'tuf.roledb.py'.
    roleinfo = tuf.roledb.get_roleinfo(self.rolename)
    
    if key['keyid'] in roleinfo['signing_keyids']:
      roleinfo['signing_keyids'].remove(key['keyid'])
      
      tuf.roledb.update_roleinfo(self.rolename, roleinfo)
    
    else:
      raise tuf.Error('Signing key not found.')
      


  def add_signature(self, signature):
    """
    <Purpose>
      Add a signature to the role.  A role is considered fully signed if it
      contains a threshold of signatures.  The 'signature' should have been
      generated by the private key corresponding to one of the role's expected
      keys.

      >>> 
      >>> 
      >>> 

    <Arguments>
      signature:
        The signature to be added to the role, conformant to
        'tuf.formats.SIGNATURE_SCHEMA'.

    <Exceptions>
      tuf.FormatError, if the 'signature' argument is improperly formatted.

    <Side Effects>
      Adds 'signature', if not already added, to the role's 'signatures' field
      in 'tuf.roledb.py'.

    <Returns>
      None.
    """
    
    # Does 'signature' have the correct format?
    # Ensure the arguments have the appropriate number of objects and object
    # types, and that all dict keys are properly named.
    # Raise 'tuf.FormatError' if any are improperly formatted.
    tuf.formats.SIGNATURE_SCHEMA.check_match(signature)
  
    roleinfo = tuf.roledb.get_roleinfo(self.rolename)
    
    # Ensure the roleinfo contains a 'signatures' field.
    if 'signatures' not in roleinfo:
      roleinfo['signatures'] = []
   
    # Update the role's roleinfo by adding 'signature', if it has not been
    # added.
    if signature not in roleinfo['signatures']:
      roleinfo['signatures'].append(signature)
      tuf.roledb.update_roleinfo(self.rolename, roleinfo)



  def remove_signature(self, signature):
    """
    <Purpose>
      Remove a previously loaded, or added, role 'signature'.  A role must
      contain a threshold number of signatures to be considered fully signed.

      >>> 
      >>> 
      >>> 

    <Arguments>
      signature:
        The role signature to remove, conformant to
        'tuf.formats.SIGNATURE_SCHEMA'.

    <Exceptions>
      tuf.FormatError, if the 'signature' argument is improperly formatted.

      tuf.Error, if 'signature' has not been previously added to this role.

    <Side Effects>
      Updates the 'signatures' field of the role in 'tuf.roledb.py'.

    <Returns>
      None.
    """
    
    # Does 'signature' have the correct format?
    # Ensure the arguments have the appropriate number of objects and object
    # types, and that all dict keys are properly named.
    # Raise 'tuf.FormatError' if any are improperly formatted.
    tuf.formats.SIGNATURE_SCHEMA.check_match(signature)
  
    roleinfo = tuf.roledb.get_roleinfo(self.rolename)
    
    if signature in roleinfo['signatures']:
      roleinfo['signatures'].remove(signature)
      
      tuf.roledb.update_roleinfo(self.rolename, roleinfo)

    else:
      raise tuf.Error('Signature not found.')



  @property
  def signatures(self):
    """
    <Purpose>
      A getter method that returns the role's signatures.  A role is considered
      fully signed if it contains a threshold number of signatures, where each
      signature must be provided by the generated by the private key.  Keys
      are added to a role with the add_verification_key() method.

    <Arguments>
      None.

    <Exceptions>
      None.

    <Side Effects>
      None.

    <Returns>
      A list of signatures, conformant to 'tuf.formats.SIGNATURES_SCHEMA'.
    """

    roleinfo = tuf.roledb.get_roleinfo(self.rolename)
    signatures = roleinfo['signatures']
  
    return signatures



  @property
  def keys(self):
    """
    <Purpose>
      A getter method that returns the role's keyids of the keys.  The role
      is expected to eventually contain a threshold of signatures generated
      by the private keys of each of the role's keys (returned here as a keyid).

    <Arguments>
      None.

    <Exceptions>
      None.

    <Side Effects>
      None.

    <Returns>
      A list of the role's keyids (i.e., keyids of the keys). 
    """

    roleinfo = tuf.roledb.get_roleinfo(self.rolename)
    keyids = roleinfo['keyids']

    return keyids



  @property
  def rolename(self):
    """
    <Purpose>
      Return the role's name.
      Examples: 'root', 'timestamp', 'targets/unclaimed/django'.

    <Arguments>
      None.

    <Exceptions>
      None.

    <Side Effects>
      None.

    <Returns>
      The role's name, conformant to 'tuf.formats.ROLENAME_SCHEMA'.
      Examples: 'root', 'timestamp', 'targets/unclaimed/django'.
    """

    return self._rolename
  
  
  
  @property
  def version(self):
    """
    <Purpose>
      A getter method that returns the role's version number, conformant to
      'tuf.formats.VERSION_SCHEMA'.

    <Arguments>
      None.

    <Exceptions>
      None.

    <Side Effects>
      None.

    <Returns>
      The role's version number, conformant to 'tuf.formats.VERSION_SCHEMA'.
    """
    
    roleinfo = tuf.roledb.get_roleinfo(self.rolename)
    version = roleinfo['version'] 

    return version
  
  
  
  @version.setter
  def version(self, version):
    """
    <Purpose>
      A setter method that updates the role's version number.  TUF clients
      download new metadata with version number greater than the version
      currently trusted.  New metadata start at version 1 when either write()
      or write_partial() is called.  Version numbers are automatically
      incremented, when the write methods are called, as follows: 
      
      1.  write_partial==True and the metadata is the first to be written.
      
      2.  write_partial=False (i.e., write()), the metadata was not loaded as
          partially written, and a write_partial is not needed.

      >>> 
      >>> 
      >>> 

    <Arguments>
      version:
        The role's version number, conformant to 'tuf.formats.VERSION_SCHEMA'.

    <Exceptions>
      tuf.FormatError, if the 'version' argument is improperly formatted.

    <Side Effects>
      Modifies the 'version' attribute of the Repository object and updates
      the role's version in 'tuf.roledb.py'.

    <Returns>
      None.
    """
    
    # Does 'version' have the correct format?
    # Ensure the arguments have the appropriate number of objects and object
    # types, and that all dict keys are properly named.
    # Raise 'tuf.FormatError' if any are improperly formatted.
    tuf.formats.METADATAVERSION_SCHEMA.check_match(version)
    
    roleinfo = tuf.roledb.get_roleinfo(self.rolename)
    roleinfo['version'] = version 
    
    tuf.roledb.update_roleinfo(self._rolename, roleinfo)



  @property
  def threshold(self):
    """
    <Purpose>
      Return the role's threshold value.  A role is considered fully signed if
      a threshold number of signatures is available.

    <Arguments>
      None.

    <Exceptions>
      None.

    <Side Effects>
      None.

    <Returns>
      The role's threshold value, conformant to 'tuf.formats.THRESHOLD_SCHEMA'.
    """
    
    roleinfo = tuf.roledb.get_roleinfo(self._rolename)
    threshold = roleinfo['threshold']

    return threshold



  @threshold.setter 
  def threshold(self, threshold):
    """
    <Purpose>
      A setter method that modified the threshold value of the role.  Metadata
      is considered fully signed if a 'threshold' number of signatures is
      available.

      >>> 
      >>> 
      >>> 

    <Arguments>
      threshold:
        An integer value that sets the role's threshold value, or the miminum
        number of signatures needed for metadata to be considered fully
        signed.  Conformant to 'tuf.formats.THRESHOLD_SCHEMA'.

    <Exceptions>
      tuf.FormatError, if the 'threshold' argument is improperly formatted.

    <Side Effects>
      Modifies the threshold attribute of the Repository object and updates
      the roles threshold in 'tuf.roledb.py'.

    <Returns>
      None.
    """
   
    # Does 'threshold' have the correct format?
    # Ensure the arguments have the appropriate number of objects and object
    # types, and that all dict keys are properly named.
    # Raise 'tuf.FormatError' if any are improperly formatted.
    tuf.formats.THRESHOLD_SCHEMA.check_match(threshold)
    
    roleinfo = tuf.roledb.get_roleinfo(self._rolename)
    roleinfo['threshold'] = threshold
    
    tuf.roledb.update_roleinfo(self._rolename, roleinfo)
 

  @property
  def expiration(self):
    """
    <Purpose>
      A getter method that returns the role's expiration datetime.

      >>> 
      >>> 
      >>> 

    <Arguments>
      None.
    
    <Exceptions>
      None.

    <Side Effects>
      None.

    <Returns>
      The role's expiration datetime, conformant to
      'tuf.formats.DATETIME_SCHEMA'.
    """
    
    roleinfo = tuf.roledb.get_roleinfo(self.rolename)

    return roleinfo['expires']



  @expiration.setter
  def expiration(self, expiration_datetime_utc):
    """
    <Purpose>
      A setter method for the role's expiration datetime.  The top-level
      roles have a default expiration (e.g., ROOT_EXPIRATION), but may later
      be modified by this setter method.
      
      TODO: expiration_datetime_utc in ISO 8601 format.
      
      >>>  
      >>> 
      >>> 

    <Arguments>
      expiration_datetime_utc:
        The datetime expiration of the role, conformant to  
        'tuf.formats.DATETIME_SCHEMA'.

    <Exceptions>
      tuf.FormatError, if 'expiration_datetime_utc' is improperly formatted.
    
    <Side Effects>
      Modifies the expiration attribute of the Repository object.

    <Returns>
      None.
    """
    
    # Does 'expiration_datetime_utc' have the correct format?
    # Ensure the arguments have the appropriate number of objects and object
    # types, and that all dict keys are properly named.
    # Raise 'tuf.FormatError' if any are improperly formatted.
    tuf.formats.DATETIME_SCHEMA.check_match(expiration_datetime_utc)
  
    # Further validate the datetime, such as a correct date, time, expiration.
    # Convert 'expiration_datetime_utc' to a unix timestamp so that it can be
    # compared with time.time().
    expiration_datetime_utc = expiration_datetime_utc+' UTC'
    try:
      unix_timestamp = tuf.formats.parse_time(expiration_datetime_utc)
    
    except (tuf.FormatError, ValueError), e:
      message = 'Invalid datetime argument: '+repr(expiration_datetime_utc)
      raise tuf.FormatError(message)
   
    # Ensure the expiration has not already passed. 
    if unix_timestamp < time.time():
      message = 'The expiration date must occur after the current date.'
      raise tuf.FormatError(message)
   
    # Update the role's 'expires' entry in 'tuf.roledb.py'. 
    roleinfo = tuf.roledb.get_roleinfo(self.rolename)
    roleinfo['expires'] = expiration_datetime_utc
    tuf.roledb.update_roleinfo(self.rolename, roleinfo)
  
  
  
  @property
  def signing_keys(self):
    """
    <Purpose>
      A getter method that returns a list of the role's signing keys.

      >>>  
      >>> 
      >>> 

    <Arguments>
      None.

    <Exceptions>
      None.

    <Side Effects>
      None.

    <Returns>
      A list of keyids of the role's signing keys, conformant to
      'tuf.formats.KEYIDS_SCHEMA'.
    """

    roleinfo = tuf.roledb.get_roleinfo(self.rolename)
    signing_keyids = roleinfo['signing_keyids']

    return signing_keyids



  @property
  def compressions(self):
    """
    <Purpose>
      A getter method that returns a list of the file compression algorithms
      used when the metadata is written to disk.  If ['gz'] is set for the
      'targets.json' role, the metadata files 'targets.json' and 'targets.json.gz'
      are written.

      >>>  
      >>> 
      >>> 

    <Arguments>
      None.

    <Exceptions>
      None.

    <Side Effects>
      None.

    <Returns>
      A list of compression algorithms, conformant to
      'tuf.formats.COMPRESSIONS_SCHEMA'.
    """

    roleinfo = tuf.roledb.get_roleinfo(self.rolename)
    compressions = roleinfo['compressions']

    return compressions



  @compressions.setter
  def compressions(self, compression_list):
    """
    <Purpose>
      A setter method for the file compression algorithms used when the
      metadata is written to disk.  If ['gz'] is set for the 'targets.json' role
      the metadata files 'targets.json' and 'targets.json.gz' are written.

      >>>  
      >>> 
      >>> 

    <Arguments>
      compression_list:
        A list of file compression algorithms, conformant to
        'tuf.formats.COMPRESSIONS_SCHEMA'.

    <Exceptions>
      tuf.FormatError, if 'compression_list' is improperly formatted.

    <Side Effects>
      Updates the role's compression algorithms listed in 'tuf.roledb.py'.

    <Returns>
      None. 
    """
   
    # Does 'compression_name' have the correct format?
    # Ensure the arguments have the appropriate number of objects and object
    # types, and that all dict keys are properly named.
    # Raise 'tuf.FormatError' if any are improperly formatted.
    tuf.formats.COMPRESSIONS_SCHEMA.check_match(compression_list)

    roleinfo = tuf.roledb.get_roleinfo(self.rolename)
   
    # Add the compression algorithms of 'compression_list' to the role's
    # entry in 'tuf.roledb.py'.
    for compression in compression_list:
      if compression not in roleinfo['compressions']:
        roleinfo['compressions'].append(compression)
    
    tuf.roledb.update_roleinfo(self.rolename, roleinfo)





class Root(Metadata):
  """
  <Purpose>
    Represent a Root role object.  The root role is responsible for
    listing the public keys and threshold of all the top-level roles, including
    itself.  Top-level metadata is rejected if it does not comply with what is
    specified by the Root role.
    
    This Root object sub-classes Metadata, so the expected Metadata
    operations like adding/removing public keys, signatures, private keys, and
    updating metadata attributes (e.g., version and expiration) is supported.
    Since Root is a top-level role and must exist, a default Root object
    is instantiated when a new Repository object is created.

    >>> 
    >>> 
    >>> 

  <Arguments>
    None.
  
  <Exceptions>
    None.

  <Side Effects>
    A 'root' role is added to 'tuf.roledb.py'.

  <Returns>
    None.
  """

  def __init__(self):
    
    super(Root, self).__init__() 
    
    self._rolename = 'root'
   
    # By default, 'snapshot' metadata is set to expire 1 week from the current
    # time.  The expiration may be modified.
    expiration = tuf.formats.format_time(time.time()+ROOT_EXPIRATION)

    roleinfo = {'keyids': [], 'signing_keyids': [], 'threshold': 1, 
                'signatures': [], 'version': 0, 'consistent_snapshot': False,
                'compressions': [''], 'expires': expiration,
                'partial_loaded': False}
    try: 
      tuf.roledb.add_role(self._rolename, roleinfo)
    
    except tuf.RoleAlreadyExistsError, e:
      pass





class Timestamp(Metadata):
  """
  <Purpose>
    Represent a Timestamp role object.  The timestamp role is responsible for
    referencing the latest version of the Snapshot role.  Under normal
    conditions, it is the only role to be downloaded from a remote repository
    without a known file length and hash.  An upper length limit is set, though.
    Also, its signatures are also verified to be valid according to the Root
    role.  If invalid metadata can only be downloaded by the client, Root
    is the only other role that is downloaded without a known length and hash.
    This case may occur if a role's signing keys have been revoked and a newer
    Root file is needed to list the updated keys. 
    
    This Timestamp object sub-classes Metadata, so the expected Metadata
    operations like adding/removing public keys, signatures, private keys, and
    updating metadata attributes (e.g., version and expiration) is supported.
    Since Snapshot is a top-level role and must exist, a default Timestamp object
    is instantiated when a new Repository object is created.

    >>>
    >>>
    >>>

  <Arguments>
    None.

  <Exceptions>
    None.

  <Side Effects>
    A 'timestamp' role is added to 'tuf.roledb.py'.

  <Returns>
    None.
  """

  def __init__(self):
    
    super(Timestamp, self).__init__() 
    
    self._rolename = 'timestamp'

    # By default, 'snapshot' metadata is set to expire 1 week from the current
    # time.  The expiration may be modified.
    expiration = tuf.formats.format_time(time.time()+TIMESTAMP_EXPIRATION)

    roleinfo = {'keyids': [], 'signing_keyids': [], 'threshold': 1,
                'signatures': [], 'version': 0, 'compressions': [''],
                'expires': expiration, 'partial_loaded': False}
    
    try: 
      tuf.roledb.add_role(self.rolename, roleinfo)
    
    except tuf.RoleAlreadyExistsError, e:
      pass





class Snapshot(Metadata):
  """
  <Purpose>
    Represent a Snapshot role object.  The snapshot role is responsible for
    referencing the other top-level roles (excluding Timestamp) and all
    delegated roles.
    
    This Snapshot object sub-classes Metadata, so the expected
    Metadata operations like adding/removing public keys, signatures, private
    keys, and updating metadata attributes (e.g., version and expiration) is
    supported.  Since Snapshot is a top-level role and must exist, a default
    Snapshot object is instantiated when a new Repository object is created.

    >>> 
    >>>
    >>>

  <Arguments>
    None.

  <Exceptions>
    None.

  <Side Effects>
    A 'snapshot' role is added to 'tuf.roledb.py'.

  <Returns>
    None.
  """

  def __init__(self):
    
    super(Snapshot, self).__init__() 
    
    self._rolename = 'snapshot' 
   
    # By default, 'snapshot' metadata is set to expire 1 week from the current
    # time.  The expiration may be modified.
    expiration = tuf.formats.format_time(time.time()+SNAPSHOT_EXPIRATION)
    
    roleinfo = {'keyids': [], 'signing_keyids': [], 'threshold': 1,
                'signatures': [], 'version': 0, 'compressions': [''],
                'expires': expiration, 'partial_loaded': False}
    
    try:
      tuf.roledb.add_role(self._rolename, roleinfo)
    
    except tuf.RoleAlreadyExistsError, e:
      pass





class Targets(Metadata):
  """
  <Purpose>
    Represent a Targets role object.  Targets roles include the top-level role 
    'targets.json' and all delegated roles (e.g., 'targets/unclaimed/django').
    The expected operations of Targets metadata is included, such as adding
    and removing repository target files, making and revoking delegations, and
    listing the target files provided by it.
    
    Adding or removing a delegation causes the attributes of the Targets object
    to be updated.  That is, if the 'django' Targets object is delegated by
    'targets/unclaimed', a new attribute is added so that the following
    code statement is supported:
    repository.targets('unclaimed')('django').version = 2

    Likewise, revoking a delegation causes removal of the delegation attribute.
    
    This Targets object sub-classes Metadata, so the expected
    Metadata operations like adding/removing public keys, signatures, private
    keys, and updating metadata attributes (e.g., version and expiration) is
    supported.  Since Targets is a top-level role and must exist, a default
    Targets object (for 'targets.json', not delegated roles) is instantiated when
    a new Repository object is created.

    >>> 
    >>>
    >>>

  <Arguments>
    targets_directory:
      The targets directory of the Repository object.

    rolename:
      The rolename of this Targets object.

    roleinfo:
      An already populated roleinfo object of 'rolename'.  Conformant to
      'tuf.formats.ROLEDB_SCHEMA'.

  <Exceptions>
    tuf.FormatError, if the arguments are improperly formatted.

  <Side Effects>
    Modifies the roleinfo of the targets role in 'tuf.roledb'.
  
  <Returns>
    None.
  """
  
  def __init__(self, targets_directory, rolename, roleinfo=None):
   
    # Do the arguments have the correct format?
    # Ensure the arguments have the appropriate number of objects and object
    # types, and that all dict keys are properly named.
    # Raise 'tuf.FormatError' if any are improperly formatted.
    tuf.formats.PATH_SCHEMA.check_match(targets_directory)
    tuf.formats.ROLENAME_SCHEMA.check_match(rolename)
    
    if roleinfo is not None:
      tuf.formats.ROLEDB_SCHEMA.check_match(roleinfo)

    super(Targets, self).__init__()
    self._targets_directory = targets_directory
    self._rolename = rolename 
    self._target_files = []
    self._delegated_roles = {}
  
    # By default, Targets objects are set to expire 3 months from the current
    # time.  May be later modified.
    expiration = tuf.formats.format_time(time.time()+TARGETS_EXPIRATION)

    # If 'roleinfo' is not provided, set an initial default.
    if roleinfo is None:
      roleinfo = {'keyids': [], 'signing_keyids': [], 'threshold': 1,
                  'version': 0, 'compressions': [''], 'expires': expiration,
                  'signatures': [], 'paths': [], 'path_hash_prefixes': [],
                  'partial_loaded': False, 'delegations': {'keys': {},
                                                           'roles': []}}
   
    # Add the new role to the 'tuf.roledb'.
    try:
      tuf.roledb.add_role(self.rolename, roleinfo)
    
    except tuf.RoleAlreadyExistsError, e:
      pass  



  def __call__(self, rolename):
    """
    <Purpose>
      Allow callable Targets object so that delegated roles may be referenced
      by their string rolenames.  Rolenames may include characters like '-' and
      are not restricted to Python identifiers.

    <Arguments>
      rolename:
        The rolename of the delegated role.  'rolename' must be a role
        previously delegated by this Targets role.

    <Exceptions>
      tuf.FormatError, if the arguments are improperly formatted.

    <Side Effects>
      Modifies the roleinfo of the targets role in 'tuf.roledb'.
    
    <Returns>
      None.
    """
    
    # Do the arguments have the correct format?
    # Ensure the arguments have the appropriate number of objects and object
    # types, and that all dict keys are properly named.
    # Raise 'tuf.FormatError' if any are improperly formatted.
    tuf.formats.ROLENAME_SCHEMA.check_match(rolename)
   
    if rolename in self._delegated_roles:
      return self._delegated_roles[rolename]
    else:
      message = repr(rolename)+' has not been delegated by '+repr(self.rolename) 
      raise tuf.UnknownRoleError(message)



  @property
  def target_files(self):
    """
    <Purpose>
      A getter method that returns the target files added thus far to this
      Targets object.

      >>> 
      >>>
      >>>

    <Arguments>
      None.

    <Exceptions>
      None.

    <Side Effects>
      None. 
    
    <Returns>
      None.
    """

    target_files = tuf.roledb.get_roleinfo(self._rolename)['paths']

    return target_files



  def add_restricted_paths(self, list_of_directory_paths, child_rolename):
    """
    <Purpose>
      Add 'list_of_directory_paths' to the restricted paths of 'child_rolename'.
      The updater client verifies the target paths specified by child roles, and
      searches for targets by visiting these restricted paths.  A child role may
      only provide targets specifically listed in the delegations field of the
      parent, or a target that falls under a restricted path.

      >>> 
      >>>
      >>>

    <Arguments>
      list_of_directory_paths:
        A list of directory paths 'child_rolename' should also be restricted to.

      child_rolename:
        The child delegation that requires an update to its restricted paths,
        as listed in the parent role's delegations.

    <Exceptions>
      tuf.Error, if a directory path in 'list_of_directory_paths' is not a
      directory, or not under the repository's targets directory.  If
      'child_rolename' has not been delegated yet. 

    <Side Effects>
      Modifies this Targets' delegations field.
    
    <Returns>
      None.
    """
    
    # Does 'filepath' have the correct format?
    # Ensure the arguments have the appropriate number of objects and object
    # types, and that all dict keys are properly named.
    # Raise 'tuf.FormatError' if there is a mismatch.
    tuf.formats.PATHS_SCHEMA.check_match(list_of_directory_paths)
    tuf.formats.ROLENAME_SCHEMA.check_match(child_rolename)

    # A list of verified paths to be added to the child role's entry in the
    # parent's delegations.
    directory_paths = []
   
    # Ensure the 'child_rolename' has been delegated, otherwise it will not
    # have an entry in the parent role's delegations field.
    full_child_rolename = self._rolename + '/' + child_rolename 
    if not tuf.roledb.role_exists(full_child_rolename):
      raise tuf.Error(repr(full_child_rolename)+' has not been delegated.')

    # Are the paths in 'list_of_directory_paths' valid?
    for directory_path in list_of_directory_paths:
      directory_path = os.path.abspath(directory_path)
      if not os.path.isdir(directory_path):
        message = repr(directory_path)+ ' is not a directory.'
        raise tuf.Error(message)

      # Are the paths in the repository's targets directory?  Append a trailing
      # path separator with os.path.join(path, '').
      targets_directory = os.path.join(self._targets_directory, '')
      directory_path = os.path.join(directory_path, '')
      if not directory_path.startswith(targets_directory):
        message = repr(directory_path)+' is not under the Repository\'s '+\
          'targets directory: '+repr(self._targets_directory)
        raise tuf.Error(message)

      directory_paths.append(directory_path[len(self._targets_directory):])

    # Get the current role's roleinfo, so that its delegations field can be
    # updated.
    roleinfo = tuf.roledb.get_roleinfo(self._rolename)
   
    # Update the restricted paths of 'child_rolename'. 
    for role in roleinfo['delegations']['roles']:
      if role['name'] == full_child_rolename:
        restricted_paths = role['paths'] 
    
    for directory_path in directory_paths:
      if directory_path not in restricted_paths:
        restricted_paths.append(directory_path)
   
    tuf.roledb.update_roleinfo(self._rolename, roleinfo)



  def add_target(self, filepath):
    """
    <Purpose>
      Add a filepath (must be under the repository's targets directory) to the
      Targets object.
      
      This method does not actually create 'filepath' on the file system.
      'filepath' must already exist on the file system.

      >>> 
      >>>
      >>>

    <Arguments>
      filepath:
        The path of the target file.  It must be located in the repository's
        targets directory.

    <Exceptions>
      tuf.FormatError, if 'filepath' is improperly formatted.

      tuf.Error, if 'filepath' is not found under the repository's targets
      directory.

    <Side Effects>
      Adds 'filepath' to this role's list of targets.  This role's
      'tuf.roledb.py' is also updated.

    <Returns>
      None.
    """
    
    # Does 'filepath' have the correct format?
    # Ensure the arguments have the appropriate number of objects and object
    # types, and that all dict keys are properly named.
    # Raise 'tuf.FormatError' if there is a mismatch.
    tuf.formats.PATH_SCHEMA.check_match(filepath)

    filepath = os.path.abspath(filepath)
   
    # Ensure 'filepath' is found under the repository's targets directory.
    if not filepath.startswith(self._targets_directory): 
      message = repr(filepath)+' is not under the Repository\'s targets '+\
        'directory: '+repr(self._targets_directory)
      raise tuf.Error(message)

    # Add 'filepath' (i.e., relative to the targets directory) to the role's
    # list of targets.  'filepath' will be verified as an allowed path according
    # to this Targets parent role when write() is called.  Not verifying
    # 'filepath' here allows freedom to add targets and parent restrictions
    # in any order, and minimize the number of times these checks are performed.
    if os.path.isfile(filepath):
      
      # Update the role's 'tuf.roledb.py' entry and avoid duplicates.
      targets_directory_length = len(self._targets_directory) 
      roleinfo = tuf.roledb.get_roleinfo(self._rolename)
      relative_path = filepath[targets_directory_length:]
      if relative_path not in roleinfo['paths']:
        roleinfo['paths'].append(relative_path)
      tuf.roledb.update_roleinfo(self._rolename, roleinfo)
    
    else:
      message = repr(filepath)+' is not a valid file.'
      raise tuf.Error(message)
 

  
  def add_targets(self, list_of_targets):
    """
    <Purpose>
      Add a list of target filepaths (all relative to 'self.targets_directory').
      This method does not actually create files on the file system.  The
      list of target must already exist.
      
      >>> 
      >>>
      >>>

    <Arguments>
      list_of_targets:
        A list of target filepaths that are added to the paths of this Targets
        object.

    <Exceptions>
      tuf.FormatError, if the arguments are improperly formatted.
      
      tuf.Error, if any of the paths listed in 'list_of_targets' is not found
      under the repository's targets directory or is invalid.

    <Side Effects>
      This Targets' roleinfo is updated with the paths in 'list_of_targets'.

    <Returns>
      None.
    """

    # Does 'list_of_targets' have the correct format?
    # Ensure the arguments have the appropriate number of objects and object
    # types, and that all dict keys are properly named.
    # Raise 'tuf.FormatError' if there is a mismatch.
    tuf.formats.RELPATHS_SCHEMA.check_match(list_of_targets)

    # Update the tuf.roledb entry.
    targets_directory_length = len(self._targets_directory) 
    relative_list_of_targets = []
   
    # Ensure the paths in 'list_of_targets' are valid and fall under the
    # repository's targets directory.  The paths of 'list_of_targets' will be
    # verified as allowed paths according to this Targets parent role when
    # write() is called.  Not verifying filepaths here allows the freedom to add
    # targets and parent restrictions in any order, and minimize the number of
    # times these checks are performed.
    for target in list_of_targets:
      filepath = os.path.abspath(target)
     
      if not filepath.startswith(self._targets_directory+os.sep):
        message = repr(filepath)+' is not under the Repository\'s targets '+\
          'directory: '+repr(self._targets_directory)
        raise tuf.Error(message)
      
      if os.path.isfile(filepath):
        relative_list_of_targets.append(filepath[targets_directory_length:])
      else:
        message = repr(filepath)+' is not a valid file.'
        raise tuf.Error(message)

    # Update this Targets 'tuf.roledb.py' entry.
    roleinfo = tuf.roledb.get_roleinfo(self._rolename)
    for relative_target in relative_list_of_targets:
      if relative_target not in roleinfo['paths']:
        roleinfo['paths'].append(relative_target)
    
    tuf.roledb.update_roleinfo(self.rolename, roleinfo)
  
  
  
  def remove_target(self, filepath):
    """
    <Purpose>
      Remove the target 'filepath' from this Targets' 'paths' field.  'filepath'
      is relative to the targets directory.

      >>> 
      >>>
      >>>

    <Arguments>
      filepath:
        The target to remove from this Targets object, relative to the
        repository's targets directory.

    <Exceptions>
      tuf.FormatError, if 'filepath' is improperly formatted.

      tuf.Error, if 'filepath' is not under the repository's targets directory,
      or not found.

    <Side Effects>
      Modifies this Targets 'tuf.roledb.py' entry.
    
    <Returns>
      None.
    """

    # Does 'filepath' have the correct format?
    # Ensure the arguments have the appropriate number of objects and object
    # types, and that all dict keys are properly named.
    # Raise 'tuf.FormatError' if there is a mismatch.
    tuf.formats.RELPATH_SCHEMA.check_match(filepath)
   
    filepath = os.path.abspath(filepath)
    targets_directory_length = len(self._targets_directory)
    
    # Ensure 'filepath' is under the repository targets directory.
    if not filepath.startswith(self._targets_directory+os.sep):
      message = repr(filepath)+' is not under the Repository\'s targets '+\
        'directory: '+repr(self._targets_directory)
      raise tuf.Error(message)

    # The relative filepath is listed in 'paths'.
    relative_filepath = filepath[targets_directory_length:]
   
    # Remove 'relative_filepath', if found, and update this Targets roleinfo.  
    fileinfo = tuf.roledb.get_roleinfo(self.rolename)
    if relative_filepath in fileinfo['paths']:
      fileinfo['paths'].remove(relative_filepath)
      tuf.roledb.update_roleinfo(self.rolename, fileinfo)
    
    else:
      raise tuf.Error('Target file path not found.')



  def clear_targets(self):
    """
    <Purpose>
      Remove all the target filepaths in the "paths" field of this Targets.      

      >>> 
      >>>
      >>>

    <Arguments>
      None

    <Exceptions>
      None.

    <Side Effects>
      Modifies this Targets' 'tuf.roledb.py' entry.
    
    <Returns>
      None.
    """
    
    roleinfo = tuf.roledb.get_roleinfo(self.rolename)
    roleinfo['paths'] = []
    
    tuf.roledb.update_roleinfo(self.rolename, roleinfo) 



  def get_delegated_rolenames(self):
    """
    <Purpose>
      Return all delegations of a role, including any made by child delegations.
      If ['a/b/', 'a/b/c/', 'a/b/c/d'] have been delegated,
      repository.a.get_delegated_rolenames() returns:
      ['a/b', 'a/b/c', 'a/b/c/d'].

    <Arguments>
      None.

    <Exceptions>
      None.

    <Side Effects>
      None.

    <Returns>
     A list of rolenames.
    """
  
    return tuf.roledb.get_delegated_rolenames(self.rolename)



  def delegate(self, rolename, public_keys, list_of_targets,
               threshold=1, restricted_paths=None, path_hash_prefixes=None):
    """
    <Purpose>
      Create a new delegation, where 'rolename' is a child delegation of this
      Targets object.  The keys and roles database is updated, including the
      delegations field of this Targets.  The delegation of 'rolename' is added
      and accessible (e.g., 'repository.targets(rolename).
      
      Actual metadata files are not updated, only when repository.write() or
      repository.write_partial() is called.

      >>> 
      >>>
      >>>

    <Arguments>
      rolename:
        The name of the delegated role, as in 'django' (i.e., not the full
        rolename).

      public_keys:
        A list of TUF key objects in 'ANYKEYLIST_SCHEMA' format.  The list
        may contain any of the supported key types: RSAKEY_SCHEMA,
        ED25519KEY_SCHEMA, etc.

      list_of_targets:
        A list of target filepaths that are added to the paths of 'rolename'.
        'list_of_targets' is a list of target filepaths, and can be empty.

      threshold:
        The threshold number of keys of 'rolename'. 

      restricted_paths:
        A list of restricted directory or file paths of 'rolename'.  Any target
        files added to 'rolename' must fall under one of the restricted paths.
      
      path_hash_prefixes:
        A list of hash prefixes in 'tuf.formats.PATH_HASH_PREFIXES_SCHEMA'
        format, used in hashed bin delegations.  Targets may be located and
        stored in hashed bins by calculating the target path's hash prefix.

    <Exceptions>
      tuf.FormatError, if any of the arguments are improperly formatted.

      tuf.Error, if the delegated role already exists or if any of the arguments
      is an invalid path (i.e., not under the repository's targets directory).

    <Side Effects>
      A new Target object is created for 'rolename' that is accessible to the
      caller (i.e., targets.unclaimed.<rolename>).  The 'tuf.keydb.py' and
      'tuf.roledb.py' stores are updated with 'public_keys'.

    <Returns>
      None.
    """

    # Do the arguments have the correct format?
    # Ensure the arguments have the appropriate number of objects and object
    # types, and that all dict keys are properly named.
    # Raise 'tuf.FormatError' if there is a mismatch.
    tuf.formats.ROLENAME_SCHEMA.check_match(rolename)
    tuf.formats.ANYKEYLIST_SCHEMA.check_match(public_keys)
    tuf.formats.RELPATHS_SCHEMA.check_match(list_of_targets)
    tuf.formats.THRESHOLD_SCHEMA.check_match(threshold)
    if restricted_paths is not None:
      tuf.formats.RELPATHS_SCHEMA.check_match(restricted_paths)
    if path_hash_prefixes is not None:
      tuf.formats.PATH_HASH_PREFIXES_SCHEMA.check_match(path_hash_prefixes)
    
    # Check if 'rolename' is not already a delegation.  'tuf.roledb' expects the
    # full rolename. 
    full_rolename = self._rolename+'/'+rolename

    if tuf.roledb.role_exists(full_rolename):
      raise tuf.Error(repr(full_rolename)+' already delegated.')

    # Keep track of the valid keyids (added to the new Targets object) and their
    # keydicts (added to this Targets delegations). 
    keyids = [] 
    keydict = {}

    # Add all the keys of 'public_keys' to tuf.keydb.
    for key in public_keys:
      keyid = key['keyid']
      key_metadata_format = tuf.keys.format_keyval_to_metadata(key['keytype'],
                                                               key['keyval'])
      # Update 'keyids' and 'keydict'.
      new_keydict = {keyid: key_metadata_format}
      keydict.update(new_keydict)
      keyids.append(keyid)

    # Ensure the paths of 'list_of_targets' all fall under the repository's
    # targets.
    relative_targetpaths = []
    targets_directory_length = len(self._targets_directory)
    
    for target in list_of_targets:
      target = os.path.abspath(target)
      if not target.startswith(self._targets_directory+os.sep):
        message = repr(target)+' is not under the Repository\'s targets '+\
        'directory: '+repr(self._targets_directory)
        raise tuf.Error(message)

      relative_targetpaths.append(target[targets_directory_length:])
    
    # Ensure the paths of 'restricted_paths' all fall under the repository's
    # targets.
    relative_restricted_paths = []
   
    if restricted_paths is not None: 
      for path in restricted_paths:
        path = os.path.abspath(path)+os.sep
        if not path.startswith(self._targets_directory+os.sep):
          message = repr(path)+' is not under the Repository\'s targets '+\
          'directory: '+repr(self._targets_directory)
          raise tuf.Error(message)
        
        # Append a trailing path separator with os.path.join(path, '').
        path = os.path.join(path, '')
        relative_restricted_paths.append(path[targets_directory_length:])
   
    # Create a new Targets object for the 'rolename' delegation.  An initial
    # expiration is set (3 months from the current time).
    expiration = tuf.formats.format_time(time.time()+TARGETS_EXPIRATION)
    roleinfo = {'name': full_rolename, 'keyids': keyids, 'signing_keyids': [],
                'threshold': threshold, 'version': 0, 'compressions': [''],
                'expires': expiration, 'signatures': [], 'partial_loaded': False,
                'paths': relative_targetpaths, 'delegations': {'keys': {},
                'roles': []}}

    # The new targets object is added as an attribute to this Targets object. 
    new_targets_object = Targets(self._targets_directory, full_rolename,
                                 roleinfo)
    
    # Update the 'delegations' field of the current role.
    current_roleinfo = tuf.roledb.get_roleinfo(self.rolename) 
    current_roleinfo['delegations']['keys'].update(keydict)

    # Update the roleinfo of this role.  A ROLE_SCHEMA object requires only
    # 'keyids', 'threshold', and 'paths'.
    roleinfo = {'name': full_rolename,
                'keyids': roleinfo['keyids'],
                'threshold': roleinfo['threshold'],
                'paths': roleinfo['paths']}
    if restricted_paths is not None:
      roleinfo['paths'] = relative_restricted_paths
    if path_hash_prefixes is not None:
      roleinfo['path_hash_prefixes'] = path_hash_prefixes
      # A role in a delegations must list either 'path_hash_prefixes'
      # or 'paths'.  
      del roleinfo['paths']
    
    current_roleinfo['delegations']['roles'].append(roleinfo)
    tuf.roledb.update_roleinfo(self.rolename, current_roleinfo)  
    
    # Update the public keys of 'new_targets_object'.
    for key in public_keys:
      new_targets_object.add_verification_key(key)

    # Add the new delegation to this Targets object.  For example, 'django' is
    # added to 'repository.targets' (i.e., repository.targets('django')).
    self._delegated_roles[rolename] = new_targets_object



  def revoke(self, rolename):
    """
    <Purpose>
      Revoke this Targets' 'rolename' delegation.  Its 'rolename' attribute is
      deleted, including the entries in its 'delegations' field and in
      'tuf.roledb'.
      
      Actual metadata files are not updated, only when repository.write() or
      repository.write_partial() is called.
      
      >>>
      >>>
      >>>

    <Arguments>
      rolename:
        The rolename (e.g., 'Django' in 'targets/unclaimed/Django') of
        the child delegation the parent role (this role) wants to revoke.

    <Exceptions>
      tuf.FormatError, if 'rolename' is improperly formatted.

    <Side Effects>
      The delegations dictionary of 'rolename' is modified, and its 'tuf.roledb'
      entry is updated.  This Targets' 'rolename' delegation attribute is also
      deleted.

    <Returns>
      None.
    """

    # Does 'rolename' have the correct format?
    # Ensure the arguments have the appropriate number of objects and object
    # types, and that all dict keys are properly named.
    # Raise 'tuf.FormatError' if there is a mismatch.
    tuf.formats.ROLENAME_SCHEMA.check_match(rolename) 

    # Remove 'rolename' from this Target's delegations dict.  
    # The child delegation's full rolename is required to locate in the parent's
    # delegations list.
    roleinfo = tuf.roledb.get_roleinfo(self.rolename)
    full_rolename = self.rolename+'/'+rolename
    
    for role in roleinfo['delegations']['roles']:
      if role['name'] == full_rolename:
        roleinfo['delegations']['roles'].remove(role)

    tuf.roledb.update_roleinfo(self.rolename, roleinfo) 
    
    # Remove 'rolename' from 'tuf.roledb.py'.  The delegations of 'rolename' are
    # also removed.
    tuf.roledb.remove_role(full_rolename)
   
    # Remove the rolename delegation from the current role.  For example, the
    # 'django' role is removed from 'repository.targets('unclaimed')('django').
    del self._delegated_roles[rolename]



  def delegate_hashed_bins(self, list_of_targets, keys_of_hashed_bins,
                           number_of_bins=1024):
    """
    <Purpose>
      Distribute a large number of target files into multiple delegated roles
      (hashed bins).  The metadata files of delegated roles will be nearly equal
      in size (i.e., 'list_of_targets' is uniformly distributed by calculating
      the target filepath's hash and determing which bin it should reside in.
      The updater client will use "lazy bin walk" to find a target file's hashed
      bin destination.  The parent role lists a range of path hash prefixes each
      hashed bin contains.  This method is intended for repositories with a
      large number of target files, a way of easily distributing and managing
      the metadata that lists the targets, and minimizing the number of metadata
      files (and their size) downloaded by the client.  See tuf-spec.txt and the
      following link for more information:
      http://www.python.org/dev/peps/pep-0458/#metadata-scalability
      
      >>>
      >>>
      >>>

    <Arguments>
      list_of_targets:
        The target filepaths of the targets that should be stored in hashed
        bins created (i.e., delegated roles).  A repository object's
        get_filepaths_in_directory() can generate a list of valid target
        paths.

      keys_of_hashed_bins:
        The initial public keys of the delegated roles.  Public keys may be
        later added or removed by calling the usual methods of the delegated
        Targets object.  For example:
        repository.targets('unclaimed')('000-003').add_verification_key()
      
      number_of_bins:
        The number of delegated roles, or hashed bins, that should be generated
        and contain the target file attributes listed in 'list_of_targets'.
        'number_of_bins' must be a multiple of 16.  Each bin may contain a
        range of path hash prefixes (e.g., target filepath digests that range
        from [000]... - [003]..., where the series of digits in brackets is
        considered the hash prefix).

    <Exceptions>
      tuf.FormatError, if the arguments are improperly formatted,
        'number_of_bins' is not a multiple of 16, or one of the targets
        in 'list_of_targets' is not located under the repository's targets
        directory.

    <Side Effects>
      Delegates multiple target roles from the current parent role.

    <Returns>
      None.
    """      
    
    # Do the arguments have the correct format?
    # Ensure the arguments have the appropriate number of objects and object
    # types, and that all dict keys are properly named.
    # Raise 'tuf.FormatError' if there is a mismatch.
    tuf.formats.PATHS_SCHEMA.check_match(list_of_targets)
    tuf.formats.ANYKEYLIST_SCHEMA.check_match(keys_of_hashed_bins)
    tuf.formats.NUMBINS_SCHEMA.check_match(number_of_bins)
    
    # Determine the hex number of hashed bins from 'number_of_bins' and the
    # maximum number of bins provided by the total number of hex digits needed.
    # Strip the '0x' from the Python hex representation.  'prefix_length'
    # and 'max_number_of_bins' affect hashed bin rolenames and the range of
    # prefixes of each bin.
    prefix_length =  len(hex(number_of_bins - 1)[2:])
    max_number_of_bins = 16 ** prefix_length

    # For simplicity, ensure that we can evenly distribute 'max_number_of_bins'
    # over 'number_of_bins'.  Each bin will contain
    # max_number_of_bin/number_of_bins hash prefixes.
    if max_number_of_bins % number_of_bins != 0:
      message = 'The number of bins argument must be a multiple of 16.'
      raise tuf.FormatError(message)

    logger.info('There are '+str(len(list_of_targets))+' total targets.')

    # Store the target paths that fall into each bin.  The digest of the
    # target path, reduced to the first 'prefix_length' hex digits, is
    # calculated to determine which 'bin_index' is should go. 
    target_paths_in_bin = {}
    for bin_index in xrange(max_number_of_bins):
      target_paths_in_bin[bin_index] = []
    
    # Assign every path to its bin.  Ensure every target is located under the
    # repository's targets directory.
    for target_path in list_of_targets:
      target_path = os.path.abspath(target_path)
      if not target_path.startswith(self._targets_directory+os.sep):
        message = 'A path in the list of targets argument is not '+\
          'under the repository\'s targets directory: '+repr(target_path) 
        raise tuf.FormatError(message)
      
      # Determine the hash prefix of 'target_path' by computing the digest of
      # its path relative to the targets directory.  Example:
      # '{repository_root}/targets/file1.txt' -> 'file1.txt'.
      relative_path = target_path[len(self._targets_directory):]
      digest_object = tuf.hash.digest(algorithm=HASH_FUNCTION)
      digest_object.update(relative_path)
      relative_path_hash = digest_object.hexdigest()
      relative_path_hash_prefix = relative_path_hash[:prefix_length]

      # 'target_paths_in_bin' store bin indices in base-10, so convert the
      # 'relative_path_hash_prefix' base-16 (hex) number to a base-10 (dec)
      # number.
      bin_index = int(relative_path_hash_prefix, 16)

      # Add the 'target_path' (absolute) to the bin.  These target paths are
      # later added to the targets of the 'bin_index' role.
      target_paths_in_bin[bin_index].append(target_path)

    # Calculate the path hash prefixes of each bin_offset stored in the parent
    # role.  For example: 'targets/unclaimed/000-003' may list the path hash
    # prefixes "000", "001", "002", "003" in the delegations dict of
    # 'targets/unclaimed'. 
    bin_offset = max_number_of_bins // number_of_bins
   
    # The parent roles will list bin roles starting from "0" to
    # 'max_number_of_bins' in 'bin_offset' increments.  The skipped bin roles
    # are listed in 'path_hash_prefixes' of 'outer_bin_index.
    for outer_bin_index in xrange(0, max_number_of_bins, bin_offset):
      # The bin index is hex padded from the left with zeroes for up to the
      # 'prefix_length' (e.g., 'targets/unclaimed/000-003').  Ensure the correct
      # hash bin name is generated if a prefix range is unneeded.
      start_bin = hex(outer_bin_index)[2:].zfill(prefix_length)
      end_bin = hex(outer_bin_index+bin_offset-1)[2:].zfill(prefix_length)
      if start_bin == end_bin:
        bin_rolename = start_bin
      else:
        bin_rolename = start_bin + '-' + end_bin 
      
      # 'bin_rolename' may contain a range of target paths, from 'start_bin' to
      # 'end_bin'.  Determine the total target paths that should be included. 
      path_hash_prefixes = []
      bin_rolename_targets = []

      for inner_bin_index in xrange(outer_bin_index, outer_bin_index+bin_offset):
        # 'inner_bin_rolename' needed in padded hex.  For example, "00b".
        inner_bin_rolename = hex(inner_bin_index)[2:].zfill(prefix_length)
        path_hash_prefixes.append(inner_bin_rolename)
        bin_rolename_targets.extend(target_paths_in_bin[inner_bin_index])
        
      # Delegate from the "unclaimed" targets role to each 'bin_rolename'
      # (i.e., outer_bin_index).
      self.delegate(bin_rolename, keys_of_hashed_bins,
                    list_of_targets=bin_rolename_targets,
                    path_hash_prefixes=path_hash_prefixes)   

      message = 'Delegated from '+repr(self.rolename)+' to '+repr(bin_rolename)
      logger.debug(message)



  @property
  def delegations(self):
    """
    <Purpose>
      A getter method that returns the delegations made by this Targets role.

      >>>
      >>>
      >>>

    <Arguments>
      None.

    <Exceptions>
      tuf.UnknownRoleError, if this Targets' rolename does not exist in
      'tuf.roledb'. 

    <Side Effects>
      None.

    <Returns>
      A list containing the Targets objects of this Targets' delegations.
    """

    return self._delegated_roles.values()





def _generate_and_write_metadata(rolename, metadata_filename, write_partial,
                                 targets_directory, metadata_directory,
                                 consistent_snapshot=False, filenames=None):
  """
  Non-public function that can generate and write the metadata of the specified
  top-level 'rolename'.  It also increments version numbers if:
  
  1.  write_partial==True and the metadata is the first to be written.
  
  2.  write_partial=False (i.e., write()), the metadata was not loaded as
      partially written, and a write_partial is not needed.
  """

  metadata = None 

  # Retrieve the roleinfo of 'rolename' to extract the needed metadata
  # attributes, such as version number, expiration, etc.
  roleinfo = tuf.roledb.get_roleinfo(rolename) 
  snapshot_compressions = tuf.roledb.get_roleinfo('snapshot')['compressions']

  # Generate the appropriate role metadata for 'rolename'. 
  if rolename == 'root':
    metadata = generate_root_metadata(roleinfo['version'],
                                      roleinfo['expires'], consistent_snapshot)
 
  # Check for the Targets role, including delegated roles.
  elif rolename.startswith('targets'):
    metadata = generate_targets_metadata(targets_directory,
                                         roleinfo['paths'],
                                         roleinfo['version'],
                                         roleinfo['expires'],
                                         roleinfo['delegations'],
                                         consistent_snapshot)
  
  elif rolename == 'snapshot':
    root_filename = filenames['root']
    targets_filename = filenames['targets']
    metadata = generate_snapshot_metadata(metadata_directory,
                                         roleinfo['version'],
                                         roleinfo['expires'], root_filename,
                                         targets_filename,
                                         consistent_snapshot )
  
  elif rolename == 'timestamp':
    snapshot_filename = filenames['snapshot'] 
    metadata = generate_timestamp_metadata(snapshot_filename,
                                           roleinfo['version'],
                                           roleinfo['expires'],
                                           snapshot_compressions)

  signable = sign_metadata(metadata, roleinfo['signing_keyids'],
                           metadata_filename)
 
  # Check if the version number of 'rolename' may be automatically incremented,
  # depending on whether if partial metadata is loaded or if the metadata is
  # written with write() / write_partial(). 
  # Increment the version number if this is the first partial write.
  if write_partial:
    temp_signable = sign_metadata(metadata, [], metadata_filename)
    temp_signable['signatures'].extend(roleinfo['signatures'])
    status = tuf.sig.get_signature_status(temp_signable, rolename)
    if len(status['good_sigs']) == 0:
      metadata['version'] = metadata['version'] + 1
      signable = sign_metadata(metadata, roleinfo['signing_keyids'],
                               metadata_filename)
  # non-partial write()
  else:
    if tuf.sig.verify(signable, rolename) and not roleinfo['partial_loaded']:
      metadata['version'] = metadata['version'] + 1
      signable = sign_metadata(metadata, roleinfo['signing_keyids'],
                               metadata_filename)
  
  # Write the metadata to file if contains a threshold of signatures. 
  signable['signatures'].extend(roleinfo['signatures']) 
  
  if tuf.sig.verify(signable, rolename) or write_partial:
    _remove_invalid_and_duplicate_signatures(signable)
    compressions = roleinfo['compressions']
    filename = write_metadata_file(signable, metadata_filename, compressions,
                                   consistent_snapshot)
    
    # The root and timestamp files should also be written without a digest if
    # 'consistent_snaptshots' is True.  Client may request a timestamp and root
    # file without knowing its digest and file size.
    if rolename == 'root' or rolename == 'timestamp':
      write_metadata_file(signable, metadata_filename, compressions,
                          consistent_snapshot=False)
    
  
  # 'signable' contains an invalid threshold of signatures. 
  else:
    message = 'Not enough signatures for '+repr(metadata_filename)
    raise tuf.UnsignedMetadataError(message, signable)
  
  return signable, filename 





def _print_status_of_top_level_roles(targets_directory, metadata_directory):
  """
  Non-public function that prints whether any of the top-level roles contain an
  invalid number of public and private keys, or an insufficient threshold of
  signatures.  Considering that the top-level metadata have to be verified in
  the expected root -> targets -> snapshot -> timestamp order, this function
  prints the error message and returns as soon as a required metadata file is
  found to be invalid.  It is assumed here that the delegated roles have been
  written and verified.  Example output:
  
  'root' role contains 1 / 1 signatures.
  'targets' role contains 1 / 1 signatures.
  'snapshot' role contains 1 / 1 signatures.
  'timestamp' role contains 1 / 1 signatures.

  Note:  Temporary metadata is generated so that file hashes & sizes may be
  computed and verified against the attached signatures.  'metadata_directory'
  should be a directory in a temporary repository directory.
  """

  # The expected full filenames of the top-level roles needed to write them to
  # disk.
  filenames = get_metadata_filenames(metadata_directory)
  root_filename = filenames[ROOT_FILENAME]
  targets_filename = filenames[TARGETS_FILENAME]
  snapshot_filename = filenames[SNAPSHOT_FILENAME]
  timestamp_filename = filenames[TIMESTAMP_FILENAME]

  # Verify that the top-level roles contain a valid number of public keys and
  # that their corresponding private keys have been loaded.
  for rolename in ['root', 'targets', 'snapshot', 'timestamp']:
    try:
      _check_role_keys(rolename)
    
    except tuf.InsufficientKeysError, e:
      print(str(e))
      return

  # Do the top-level roles contain a valid threshold of signatures?  Top-level
  # metadata is verified in Root -> Targets -> Snapshot -> Timestamp order.
  # Verify the metadata of the Root role.
  try:
    signable, root_filename = \
      _generate_and_write_metadata('root', root_filename, False,
                                   targets_directory, metadata_directory)
    _print_status('root', signable)
 
  # 'tuf.UnsignedMetadataError' raised if metadata contains an invalid threshold
  # of signatures.  Print the valid/threshold message, where valid < threshold.
  except tuf.UnsignedMetadataError, e:
    signable = e[1]
    _print_status('root', signable)
    return

  # Verify the metadata of the Targets role.
  try:
    signable, targets_filename = \
      _generate_and_write_metadata('targets', targets_filename, False,
                                   targets_directory, metadata_directory)
    _print_status('targets', signable)
  
  except tuf.UnsignedMetadataError, e:
    signable = e[1]
    _print_status('targets', signable)
    return

  # Verify the metadata of the snapshot role.
  filenames = {'root': root_filename, 'targets': targets_filename} 
  try:
    signable, snapshot_filename = \
      _generate_and_write_metadata('snapshot', snapshot_filename, False,
                                   targets_directory, metadata_directory,
                                   False, filenames)
    _print_status('snapshot', signable)
  
  except tuf.UnsignedMetadataError, e:
    signable = e[1]
    _print_status('snapshot', signable)
    return
  
  # Verify the metadata of the Timestamp role.
  filenames = {'snapshot': snapshot_filename}
  try:
    signable, snapshot_filename = \
      _generate_and_write_metadata('timestamp', snapshot_filename, False,
                                   targets_directory, metadata_directory,
                                   False, filenames)
    _print_status('timestamp', signable)
  
  except tuf.UnsignedMetadataError, e:
    signable = e[1]
    _print_status('timestamp', signable)
    return




def _print_status(rolename, signable):
  """
  Non-public function prints the number of (good/threshold) signatures of
  'rolename'.
  """
  
  status = tuf.sig.get_signature_status(signable, rolename)

  message = repr(rolename)+' role contains '+ repr(len(status['good_sigs']))+\
    ' / '+repr(status['threshold'])+' signatures.'
  print(message)





def _prompt(message, result_type=str):
  """
    Non-public function that prompts the user for input by printing 'message',
    converting the input to 'result_type', and returning the value to the
    caller.
  """

  return result_type(raw_input(message))





def _get_password(prompt='Password: ', confirm=False):
  """
    Non-public function that returns the password entered by the user.  If
    'confirm' is True, the user is asked to enter the previously entered
    password once again.  If they match, the password is returned to the caller.
  """

  while True:
    # getpass() prompts the user for a password without echoing
    # the user input.
    password = getpass.getpass(prompt, sys.stderr)
    if not confirm:
      return password
    password2 = getpass.getpass('Confirm: ', sys.stderr)
    if password == password2:
      return password
    else:
      print('Mismatch; try again.')





def _metadata_is_partially_loaded(rolename, signable, roleinfo):
  """
  Non-public function that determines whether 'rolename' is loaded with
  at least 1 good signature, but an insufficient threshold (which means
  'rolename' was written to disk with repository.write_partial().  If 'rolename'
  is found to be partially loaded, mark it as partially loaded in its
  'tuf.roledb' roleinfo.  This function exists to assist in deciding whether
  a role's version number should be incremented when write() or write_parital()
  is called.  Return True if 'rolename' was partially loaded, False otherwise. 
  """

  # The signature status lists the number of good signatures, including
  # bad, untrusted, unknown, etc.
  status = tuf.sig.get_signature_status(signable, rolename)
  
  if len(status['good_sigs']) < status['threshold'] and \
                                                  len(status['good_sigs']) >= 1:
    return True
  
  else:
    return False





def _check_directory(directory):
  """
  <Purpose>
    Non-public function that ensures 'directory' is valid and it exists.  This
    is not a security check, but a way for the caller to determine the cause of
    an invalid directory provided by the user.  If the directory argument is
    valid, it is returned normalized and as an absolute path.

  <Arguments>
    directory:
      The directory to check.

  <Exceptions>
    tuf.Error, if 'directory' could not be validated.

    tuf.FormatError, if 'directory' is not properly formatted.

  <Side Effects>
    None.

  <Returns>
    The normalized absolutized path of 'directory'.
  """

  # Does 'directory' have the correct format?
  # Raise 'tuf.FormatError' if there is a mismatch.
  tuf.formats.PATH_SCHEMA.check_match(directory)

  # Check if the directory exists.
  if not os.path.isdir(directory):
    raise tuf.Error(repr(directory)+' directory does not exist.')

  directory = os.path.abspath(directory)
  
  return directory





def _check_role_keys(rolename):
  """
  Non-public function that verifies the public and signing keys of 'rolename'.
  If either contain an invalid threshold of keys, raise an exception.
  'rolename' is the full rolename (e.g., 'targets/unclaimed/django'). 
  """

  # Extract the total number of public and private keys of 'rolename' from its
  # roleinfo in 'tuf.roledb'.
  roleinfo = tuf.roledb.get_roleinfo(rolename)
  total_keyids = len(roleinfo['keyids'])
  threshold = roleinfo['threshold']
  total_signatures = len(roleinfo['signatures'])
  total_signing_keys = len(roleinfo['signing_keyids'])
 
  # Raise an exception for an invalid threshold of public keys.
  if total_keyids < threshold: 
    message = repr(rolename)+' role contains '+repr(total_keyids)+' / '+ \
      repr(threshold)+' public keys.'
    raise tuf.InsufficientKeysError(message)

  # Raise an exception for an invalid threshold of signing keys.
  if total_signatures == 0 and total_signing_keys < threshold: 
    message = repr(rolename)+' role contains '+repr(total_signing_keys)+' / '+ \
      repr(threshold)+' signing keys.'
    raise tuf.InsufficientKeysError(message)





def _remove_invalid_and_duplicate_signatures(signable):
  """
    Non-public function that removes invalid signatures from 'signable'.
    'signable' may contain signatures (invalid) from previous versions
    of the metadata that were loaded with load_repository().  Invalid, or
    duplicate signatures are removed from 'signable'.
  """
  
  # Store the keyids of valid signatures.  'signature_keyids' is checked
  # for duplicates rather than comparing signature objects because PSS may
  # generate duplicate valid signatures of the same data, yet contain different
  # signatures.
  signature_keyids = []

  for signature in signable['signatures']:
    signed = signable['signed']
    keyid = signature['keyid']
    key = None

    # Remove 'signature' from 'signable' if the listed keyid does not exist
    # in 'tuf.keydb'.
    try:
      key = tuf.keydb.get_key(keyid)
    
    except tuf.UnknownKeyError, e:
      signable['signatures'].remove(signature)
    
    # Remove 'signature' from 'signable' if it is an invalid signature.
    if not tuf.keys.verify_signature(key, signature, signed):
      signable['signatures'].remove(signature)
    
    # Although valid, it may still need removal if it is a duplicate.  Check
    # the keyid, rather than the signature, to remove duplicate PSS signatures.
    #  PSS may generate multiple different signatures for the same keyid.
    else:
      if keyid in signature_keyids:
        signable['signatures'].remove(signature)
      
      # 'keyid' is valid and not a duplicate, so add it to 'signature_keyids'.
      else:
        signature_keyids.append(keyid)





def _delete_obsolete_metadata(metadata_directory, snapshot_metadata,
                              consistent_snapshot):
  """
  Non-public function that deletes metadata files marked as removed by
  'repository_tool.py'.  Revoked metadata files are not actually deleted until
  this function is called.  Obsolete metadata should *not* be retained in
  "metadata.staged", otherwise they may be re-loaded by 'load_repository()'. 
  Note: Obsolete metadata may not always be easily detected (by inspecting
  top-level metadata during loading) due to partial metadata and top-level
  metadata that have not been written yet.
  """
 
  # Walk the repository's metadata 'targets' sub-directory, where all the
  # metadata of delegated roles is stored.
  targets_metadata = os.path.join(metadata_directory, 'targets')

  # The 'targets.json' metadata is not visited, only its child delegations.
  # The 'targets/unclaimed/django.json' role would be located in the
  # '{repository_directory}/metadata/targets/unclaimed/' directory.
  if os.path.exists(targets_metadata) and os.path.isdir(targets_metadata):
    for directory_path, junk_directories, files in os.walk(targets_metadata):
      
      # 'files' here is a list of target file names.
      for basename in files:
        metadata_path = os.path.join(directory_path, basename)
        # Strip the metadata dirname and the leading path separator.
        # '{repository_directory}/metadata/targets/unclaimed/django.json' -->
        # 'targets/unclaimed/django.json'
        metadata_name = \
          metadata_path[len(metadata_directory):].lstrip(os.path.sep)
      
        # Strip the digest if 'consistent_snapshot' is True.
        # Example:  'targets/unclaimed/13df98ab0.django.json'  -->
        # 'targets/unclaimed/django.json'
        metadata_name, embeded_digest = \
          _strip_consistent_snapshot_digest(metadata_name, consistent_snapshot)

        # Strip filename extensions.  The role database does not include the
        # metadata extension.
        for metadata_extension in METADATA_EXTENSIONS: 
          if metadata_name.endswith(metadata_extension):
            metadata_name_without_extension = \
              metadata_name[:-len(metadata_extension)]
        
        # Delete the metadata file if it does not exist in 'tuf.roledb'.
        # repository_tool.py might have marked 'metadata_name' as removed, but its
        # metadata file is not actually deleted yet.  Do it now.
        if not tuf.roledb.role_exists(metadata_name_without_extension):
          logger.info('Removing outdated metadata: ' + repr(metadata_path))
          os.remove(metadata_path)

        # Delete outdated consistent snapshots.  snapshot metadata includes
        # the file extension of roles.
        if consistent_snapshot:
          #metadata_name_extension = metadata_name + METADATA_EXTENSION 
          file_hashes = snapshot_metadata['meta'][metadata_name] \
                                        ['hashes'].values()
          if embeded_digest not in file_hashes:
            logger.info('Removing outdated metadata: ' + repr(metadata_path))
            os.remove(metadata_path)





def _get_written_metadata_and_digests(metadata_signable):
  """
  Non-public function that returns the actual content of written metadata and
  its digest.
  """

  written_metadata_content = unicode(json.dumps(metadata_signable, indent=1,
                                     sort_keys=True))
  written_metadata_digests = {}

  for hash_algorithm in tuf.conf.REPOSITORY_HASH_ALGORITHMS:
    digest_object = tuf.hash.digest(hash_algorithm)
    digest_object.update(written_metadata_content)
    written_metadata_digests.update({hash_algorithm: digest_object.hexdigest()})
  
  return written_metadata_content, written_metadata_digests





def _strip_consistent_snapshot_digest(metadata_filename, consistent_snapshot):
  """
  Strip from 'metadata_filename' any digest data (in the expected
  '{dirname}/digest.filename' format) that it may contain, and return it.
  """
 
  embeded_digest = ''

  # Strip the digest if 'consistent_snapshot' is True.
  # Example:  'targets/unclaimed/13df98ab0.django.json'  -->
  # 'targets/unclaimed/django.json'
  if consistent_snapshot:
    dirname, basename = os.path.split(metadata_filename)
    embeded_digest = basename[:basename.find('.')]
    
    # Ensure the digest, including the period, is stripped.
    basename = basename[basename.find('.')+1:]
    
    metadata_filename = os.path.join(dirname, basename)
  

  return metadata_filename, embeded_digest






def create_new_repository(repository_directory):
  """
  <Purpose>
    Create a new repository, instantiate barebones metadata for the top-level
    roles, and return a Repository object.  On disk, create_new_repository()
    only creates the directories needed to hold the metadata and targets files.
    The repository object returned may be modified to update the newly created
    repository.  The methods of the returned object may be called to create
    actual repository files (e.g., repository.write()).

  <Arguments>
    repository_directory:
      The directory that will eventually hold the metadata and target files of
      the TUF repository.

  <Exceptions>
    tuf.FormatError, if the arguments are improperly formatted.

  <Side Effects>
    The 'repository_directory' is created if it does not exist, including its
    metadata and targets sub-directories.

  <Returns>
    A 'tuf.repository_tool.Repository' object.
  """

  # Does 'repository_directory' have the correct format?
  # Ensure the arguments have the appropriate number of objects and object
  # types, and that all dict keys are properly named.
  # Raise 'tuf.FormatError' if there is a mismatch.
  tuf.formats.PATH_SCHEMA.check_match(repository_directory)

  # Set the repository, metadata, and targets directories.  These directories
  # are created if they do not exist.
  repository_directory = os.path.abspath(repository_directory)
  metadata_directory = None
  targets_directory = None
  
  # Try to create 'repository_directory' if it does not exist.
  try:
    message = 'Creating '+repr(repository_directory)
    logger.info(message)
    os.makedirs(repository_directory)
  
  # 'OSError' raised if the leaf directory already exists or cannot be created.
  # Check for case where 'repository_directory' has already been created. 
  except OSError, e:
    if e.errno == errno.EEXIST:
      pass 
    else:
      raise
  
  # Set the metadata and targets directories.  The metadata directory is a
  # staged one so that the "live" repository is not affected.  The
  # staged metadata changes may be moved over to "live" after all updated
  # have been completed.
  metadata_directory = \
    os.path.join(repository_directory, METADATA_STAGED_DIRECTORY_NAME)
  targets_directory = \
    os.path.join(repository_directory, TARGETS_DIRECTORY_NAME) 
  
  # Try to create the metadata directory that will hold all of the metadata
  # files, such as 'root.json' and 'snapshot.json'.
  try:
    message = 'Creating '+repr(metadata_directory)
    logger.info(message)
    os.mkdir(metadata_directory)
  
  # 'OSError' raised if the leaf directory already exists or cannot be created.
  except OSError, e:
    if e.errno == errno.EEXIST:
      pass
    else:
      raise
  
  # Try to create the targets directory that will hold all of the target files.
  try:
    message = 'Creating '+repr(targets_directory)
    logger.info(message)
    os.mkdir(targets_directory)
  
  except OSError, e:
    if e.errno == errno.EEXIST:
      pass
    else:
      raise
 
  # Create the bare bones repository object, where only the top-level roles
  # have been set and contain default values (e.g., Root roles has a threshold
  # of 1, expires 1 year into the future, etc.)
  repository = Repository(repository_directory, metadata_directory,
                          targets_directory)
  
  return repository



def load_repository(repository_directory):
  """
  <Purpose>
    Return a repository object containing the contents of metadata files loaded
    from the repository.

  <Arguments>
    repository_directory:

  <Exceptions>
    tuf.FormatError, if 'repository_directory' or any of the metadata files
    are improperly formatted.  Also raised if, at a minimum, the Root role
    cannot be found.

  <Side Effects>
   All the metadata files found in the repository are loaded and their contents
   stored in a repository_tool.Repository object.

  <Returns>
    repository_tool.Repository object.
  """
 
  # Does 'repository_directory' have the correct format?
  # Raise 'tuf.FormatError' if there is a mismatch.
  tuf.formats.PATH_SCHEMA.check_match(repository_directory)

  # Load top-level metadata.
  repository_directory = os.path.abspath(repository_directory)
  metadata_directory = os.path.join(repository_directory,
                                    METADATA_STAGED_DIRECTORY_NAME)
  targets_directory = os.path.join(repository_directory,
                                    TARGETS_DIRECTORY_NAME)

  # The Repository() object loaded (i.e., containing all the metadata roles
  # found) and returned.
  repository = Repository(repository_directory, metadata_directory,
                          targets_directory)
  
  filenames = get_metadata_filenames(metadata_directory)

  # The Root file is always available without a consistent snapshots digest
  # attached to the filename.  Store the 'consistent_snapshot' value read the
  # loaded Root file so that other metadata files may be located.
  # 'consistent_snapshot' value. 
  consistent_snapshot = False

  # Load the metadata of the top-level roles (i.e., Root, Timestamp, Targets,
  # and Snapshot).
  repository, consistent_snapshot = _load_top_level_metadata(repository,
                                                              filenames)
 
  # Load delegated targets metadata.
  # Walk the 'targets/' directory and generate the fileinfo of all the files
  # listed.  This information is stored in the 'meta' field of the snapshot
  # metadata object.
  targets_objects = {}
  loaded_metadata = []
  targets_objects['targets'] = repository.targets
  targets_metadata_directory = os.path.join(metadata_directory,
                                            TARGETS_DIRECTORY_NAME)
  if os.path.exists(targets_metadata_directory) and \
                    os.path.isdir(targets_metadata_directory):
    for root, directories, files in os.walk(targets_metadata_directory):
      
      # 'files' here is a list of target file names.
      for basename in files:
        metadata_path = os.path.join(root, basename)
        metadata_name = \
          metadata_path[len(metadata_directory):].lstrip(os.path.sep)

        # Strip the digest if 'consistent_snapshot' is True.
        # Example:  'targets/unclaimed/13df98ab0.django.json' -->
        # 'targets/unclaimed/django.json'
        metadata_name, digest_junk = \
          _strip_consistent_snapshot_digest(metadata_name, consistent_snapshot)

        if metadata_name.endswith(METADATA_EXTENSION): 
          extension_length = len(METADATA_EXTENSION)
          metadata_name = metadata_name[:-extension_length]
        else:
          continue
        
        # Keep a store metadata previously loaded metadata to prevent
        # re-loading duplicate versions.  Duplicate versions may occur with
        # consistent_snapshot, where the same metadata may be available in
        # multiples files (the different hash is included in each filename.
        if metadata_name in loaded_metadata:
          continue

        signable = None
        try:
          signable = tuf.util.load_json_file(metadata_path)
        
        except (ValueError, IOError), e:
          continue
        
        metadata_object = signable['signed']
     
        # Extract the metadata attributes 'metadata_name' and update its
        # corresponding roleinfo.
        roleinfo = tuf.roledb.get_roleinfo(metadata_name)
        roleinfo['signatures'].extend(signable['signatures'])
        roleinfo['version'] = metadata_object['version']
        roleinfo['expires'] = metadata_object['expires']
        roleinfo['paths'] = metadata_object['targets'].keys()
        roleinfo['delegations'] = metadata_object['delegations']

        if os.path.exists(metadata_path+'.gz'):
          roleinfo['compressions'].append('gz')
       
        # The roleinfo of 'metadata_name' should have been initialized with
        # defaults when it was loaded from its parent role.
        if _metadata_is_partially_loaded(metadata_name, signable, roleinfo):
          roleinfo['partial_loaded'] = True
        
        tuf.roledb.update_roleinfo(metadata_name, roleinfo)
        loaded_metadata.append(metadata_name)

        # Generate the Targets objects of the delegated roles of
        # 'metadata_name' and update the parent role Targets object.
        new_targets_object = Targets(targets_directory, metadata_name, roleinfo)
        targets_object = \
          targets_objects[tuf.roledb.get_parent_rolename(metadata_name)]
        targets_objects[metadata_name] = new_targets_object
        
        targets_object._delegated_roles[(os.path.basename(metadata_name))] = \
                              new_targets_object

        # Extract the keys specified in the delegations field of the Targets
        # role.  Add 'key_object' to the list of recognized keys.  Keys may be
        # shared, so do not raise an exception if 'key_object' has already been
        # added.  In contrast to the methods that may add duplicate keys, do not
        # log a warning here as there may be many such duplicate key warnings.
        # The repository maintainer should have also been made aware of the
        # duplicate key when it was added.
        for key_metadata in metadata_object['delegations']['keys'].values():
          key_object = tuf.keys.format_metadata_to_key(key_metadata)
          try: 
            tuf.keydb.add_key(key_object)
          
          except tuf.KeyAlreadyExistsError, e:
            pass
       
        # Add the delegated role's initial roleinfo, to be fully populated
        # when its metadata file is next loaded in the os.walk() iteration.
        for role in metadata_object['delegations']['roles']:
          rolename = role['name'] 
          roleinfo = {'name': role['name'], 'keyids': role['keyids'],
                      'threshold': role['threshold'],
                      'compressions': [''], 'signing_keyids': [],
                      'signatures': [],
                      'partial_loaded': False,
                      'delegations': {'keys': {},
                                      'roles': []}}
          tuf.roledb.add_role(rolename, roleinfo)

  return repository





def _load_top_level_metadata(repository, top_level_filenames):
  """
  Load the metadata of the Root, Timestamp, Targets, and Snapshot roles.
  At a minimum, the Root role must exist and successfully load.
  """

  root_filename = top_level_filenames[ROOT_FILENAME] 
  targets_filename = top_level_filenames[TARGETS_FILENAME] 
  snapshot_filename = top_level_filenames[SNAPSHOT_FILENAME] 
  timestamp_filename = top_level_filenames[TIMESTAMP_FILENAME]

  root_metadata = None
  targets_metadata = None
  snapshot_metadata = None
  timestamp_metadata = None
  
  # Load 'root.json'.  A Root role file without a digest is always written. 
  if os.path.exists(root_filename):
    # Initialize the key and role metadata of the top-level roles.
    signable = tuf.util.load_json_file(root_filename)
    tuf.formats.check_signable_object_format(signable)
    root_metadata = signable['signed']  
    tuf.keydb.create_keydb_from_root_metadata(root_metadata)
    tuf.roledb.create_roledb_from_root_metadata(root_metadata)

    # Load Root's roleinfo and update 'tuf.roledb'.
    roleinfo = tuf.roledb.get_roleinfo('root')
    roleinfo['signatures'] = []
    for signature in signable['signatures']:
      if signature not in roleinfo['signatures']: 
        roleinfo['signatures'].append(signature)

    if os.path.exists(root_filename+'.gz'):
      roleinfo['compressions'].append('gz')
   
    # By default, roleinfo['partial_loaded'] of top-level roles should be set to
    # False in 'create_roledb_from_root_metadata()'.  Update this field, if
    # necessary, now that we have its signable object.
    if _metadata_is_partially_loaded('root', signable, roleinfo):
      roleinfo['partial_loaded'] = True
    
    tuf.roledb.update_roleinfo('root', roleinfo)

    # Ensure the 'consistent_snapshot' field is extracted.
    consistent_snapshot = root_metadata['consistent_snapshot']
  
  else:
    message = 'Cannot load the required root file: '+repr(root_filename)
    raise tuf.RepositoryError(message)
  
  # Load 'timestamp.json'.  A Timestamp role file without a digest is always
  # written. 
  if os.path.exists(timestamp_filename):
    signable = tuf.util.load_json_file(timestamp_filename)
    timestamp_metadata = signable['signed']  
    for signature in signable['signatures']:
      repository.timestamp.add_signature(signature)

    # Load Timestamp's roleinfo and update 'tuf.roledb'.
    roleinfo = tuf.roledb.get_roleinfo('timestamp')
    roleinfo['expires'] = timestamp_metadata['expires']
    roleinfo['version'] = timestamp_metadata['version']
    if os.path.exists(timestamp_filename+'.gz'):
      roleinfo['compressions'].append('gz')
    
    if _metadata_is_partially_loaded('timestamp', signable, roleinfo):
      roleinfo['partial_loaded'] = True
    
    tuf.roledb.update_roleinfo('timestamp', roleinfo)
  
  else:
    pass
  
  # Load 'snapshot.json'.  A consistent snapshot of Snapshot must be calculated
  # if 'consistent_snapshot' is True.
  if consistent_snapshot:
    snapshot_hashes = timestamp_metadata['meta'][SNAPSHOT_FILENAME]['hashes']
    snapshot_digest = random.choice(snapshot_hashes.values())
    dirname, basename = os.path.split(snapshot_filename)
    snapshot_filename = os.path.join(dirname, snapshot_digest + '.' + basename)
  
  if os.path.exists(snapshot_filename):
    signable = tuf.util.load_json_file(snapshot_filename)
    tuf.formats.check_signable_object_format(signable)
    snapshot_metadata = signable['signed']  
    for signature in signable['signatures']:
      repository.snapshot.add_signature(signature)

    # Load Snapshot's roleinfo and update 'tuf.roledb'.
    roleinfo = tuf.roledb.get_roleinfo('snapshot')
    roleinfo['expires'] = snapshot_metadata['expires']
    roleinfo['version'] = snapshot_metadata['version']
    if os.path.exists(snapshot_filename+'.gz'):
      roleinfo['compressions'].append('gz')
    
    if _metadata_is_partially_loaded('snapshot', signable, roleinfo):
      roleinfo['partial_loaded'] = True
    
    tuf.roledb.update_roleinfo('snapshot', roleinfo)
  
  else:
    pass 

  # Load 'targets.json'.  A consistent snapshot of Targets must be calculated if
  # 'consistent_snapshot' is True.
  if consistent_snapshot:
    targets_hashes = snapshot_metadata['meta'][TARGETS_FILENAME]['hashes']
    targets_digest = random.choice(targets_hashes.values())
    dirname, basename = os.path.split(targets_filename)
    targets_filename = os.path.join(dirname, targets_digest + '.' + basename)
  
  if os.path.exists(targets_filename):
    signable = tuf.util.load_json_file(targets_filename)
    tuf.formats.check_signable_object_format(signable)
    targets_metadata = signable['signed']

    for signature in signable['signatures']:
      repository.targets.add_signature(signature)
   
    # Update 'targets.json' in 'tuf.roledb.py' 
    roleinfo = tuf.roledb.get_roleinfo('targets')
    roleinfo['paths'] = targets_metadata['targets'].keys()
    roleinfo['version'] = targets_metadata['version']
    roleinfo['expires'] = targets_metadata['expires']
    roleinfo['delegations'] = targets_metadata['delegations']
    if os.path.exists(targets_filename+'.gz'):
      roleinfo['compressions'].append('gz')
   
    if _metadata_is_partially_loaded('targets', signable, roleinfo):
      roleinfo['partial_loaded'] = True
    
    tuf.roledb.update_roleinfo('targets', roleinfo)

    # Add the keys specified in the delegations field of the Targets role.
    for key_metadata in targets_metadata['delegations']['keys'].values():
      key_object = tuf.keys.format_metadata_to_key(key_metadata)
     
      # Add 'key_object' to the list of recognized keys.  Keys may be shared,
      # so do not raise an exception if 'key_object' has already been loaded.
      # In contrast to the methods that may add duplicate keys, do not log
      # a warning as there may be many such duplicate key warnings.  The
      # repository maintainer should have also been made aware of the duplicate
      # key when it was added.
      try: 
        tuf.keydb.add_key(key_object)
      
      except tuf.KeyAlreadyExistsError, e:
        pass

    for role in targets_metadata['delegations']['roles']:
      rolename = role['name'] 
      roleinfo = {'name': role['name'], 'keyids': role['keyids'],
                  'threshold': role['threshold'], 'compressions': [''],
                  'signing_keyids': [], 'partial_loaded': False,
                  'signatures': [], 'delegations': {'keys': {},
                                                    'roles': []}}
      tuf.roledb.add_role(rolename, roleinfo)
  
  else:
    pass 
  
  return repository, consistent_snapshot





def generate_and_write_rsa_keypair(filepath, bits=DEFAULT_RSA_KEY_BITS,
                                   password=None):
  """
  <Purpose>
    Generate an RSA key file, create an encrypted PEM string (using 'password'
    as the pass phrase), and store it in 'filepath'.  The public key portion of
    the generated RSA key is stored in <'filepath'>.pub.  Which cryptography
    library performs the cryptographic decryption is determined by the string
    set in 'tuf.conf.RSA_CRYPTO_LIBRARY'.  PyCrypto currently supported.  The
    PEM private key is encrypted with 3DES and CBC the mode of operation.  The
    password is strengthened with PBKDF1-MD5.

  <Arguments>
    filepath:
      The public and private key files are saved to <filepath>.pub, <filepath>,
      respectively.
    
    bits:
      The number of bits of the generated RSA key. 

    password:
      The password used to encrypt 'filepath'.

  <Exceptions>
    tuf.FormatError, if the arguments are improperly formatted.

  <Side Effects>
    Writes key files to '<filepath>' and '<filepath>.pub'.

  <Returns>
    None.
  """

  # Do the arguments have the correct format?
  # This check ensures arguments have the appropriate number of
  # objects and object types, and that all dict keys are properly named.
  # Raise 'tuf.FormatError' if there is a mismatch.
  tuf.formats.PATH_SCHEMA.check_match(filepath)

  # Does 'bits' have the correct format?
  tuf.formats.RSAKEYBITS_SCHEMA.check_match(bits)

  # If the caller does not provide a password argument, prompt for one.
  if password is None:
    message = 'Enter a password for the RSA key file: '
    password = _get_password(message, confirm=True)

  # Does 'password' have the correct format?
  tuf.formats.PASSWORD_SCHEMA.check_match(password)
 
  #  Generate public and private RSA keys, encrypted the private portion
  # and store them in PEM format.
  rsa_key = tuf.keys.generate_rsa_key(bits)
  public = rsa_key['keyval']['public']
  private = rsa_key['keyval']['private']
  encrypted_pem = tuf.keys.create_rsa_encrypted_pem(private, password) 
 
  # Write public key (i.e., 'public', which is in PEM format) to
  # '<filepath>.pub'.  If the parent directory of filepath does not exist,
  # create it (and all its parent directories, if necessary).
  tuf.util.ensure_parent_dir(filepath)

  # Create a tempororary file, write the contents of the public key, and move
  # to final destination.
  file_object = tuf.util.TempFile()
  file_object.write(public)
  
  # The temporary file is closed after the final move.
  file_object.move(filepath+'.pub')

  # Write the private key in encrypted PEM format to '<filepath>'.
  # Unlike the public key file, the private key does not have a file
  # extension.
  file_object = tuf.util.TempFile()
  file_object.write(encrypted_pem)
  file_object.move(filepath)





def import_rsa_privatekey_from_file(filepath, password=None):
  """
  <Purpose>
    Import the encrypted PEM file in 'filepath', decrypt it, and return the key
    object in 'tuf.formats.RSAKEY_SCHEMA' format.

    Which cryptography library performs the cryptographic decryption is
    determined by the string set in 'tuf.conf.RSA_CRYPTO_LIBRARY'.  PyCrypto
    currently supported.

    The PEM private key is encrypted with 3DES and CBC the mode of operation.
    The password is strengthened with PBKDF1-MD5.

  <Arguments>
    filepath:
      <filepath> file, an RSA encrypted PEM file.  Unlike the public RSA PEM
      key file, 'filepath' does not have an extension.
    
    password:
      The passphrase to decrypt 'filepath'.

  <Exceptions>
    tuf.FormatError, if the arguments are improperly formatted.

  <Side Effects>
    The contents of 'filepath' is read, decrypted, and the key stored.

  <Returns>
    An RSA key object, conformant to 'tuf.formats.RSAKEY_SCHEMA'.
  """

  # Does 'filepath' have the correct format?
  # Ensure the arguments have the appropriate number of objects and object
  # types, and that all dict keys are properly named.
  # Raise 'tuf.FormatError' if there is a mismatch.
  tuf.formats.PATH_SCHEMA.check_match(filepath)

  # If the caller does not provide a password argument, prompt for one.
<<<<<<< HEAD
=======
  # Password confirmation disabled here, which should ideally happen only
  # when creating encrypted key files (i.e., improve usability).
>>>>>>> 2112816f
  if password is None:
    message = 'Enter a password for the encrypted RSA file: '
    password = _get_password(message, confirm=False)

  # Does 'password' have the correct format?
  tuf.formats.PASSWORD_SCHEMA.check_match(password)

  encrypted_pem = None

  # Read the contents of 'filepath' that should be an encrypted PEM.
  with open(filepath, 'rb') as file_object:
    encrypted_pem = file_object.read()

  # Convert 'encrypted_pem' to 'tuf.formats.RSAKEY_SCHEMA' format.
  rsa_key = tuf.keys.import_rsakey_from_encrypted_pem(encrypted_pem, password)
  
  return rsa_key





def import_rsa_publickey_from_file(filepath):
  """
  <Purpose>
    Import the RSA key stored in 'filepath'.  The key object returned is a TUF
    key, specifically 'tuf.formats.RSAKEY_SCHEMA'.  If the RSA PEM in 'filepath'
    contains a private key, it is discarded.

    Which cryptography library performs the cryptographic decryption is
    determined by the string set in 'tuf.conf.RSA_CRYPTO_LIBRARY'.  PyCrypto
    currently supported.  If the RSA PEM in 'filepath' contains a private key,
    it is discarded.

  <Arguments>
    filepath:
      <filepath>.pub file, an RSA PEM file.
    
  <Exceptions>
    tuf.FormatError, if 'filepath' is improperly formatted.

    tuf.Error, if a valid RSA key object cannot be generated.  This may be
    caused by an improperly formatted PEM file.

  <Side Effects>
    'filepath' is read and its contents extracted.

  <Returns>
    An RSA key object conformant to 'tuf.formats.RSAKEY_SCHEMA'.
  """

  # Does 'filepath' have the correct format?
  # Ensure the arguments have the appropriate number of objects and object
  # types, and that all dict keys are properly named.
  # Raise 'tuf.FormatError' if there is a mismatch.
  tuf.formats.PATH_SCHEMA.check_match(filepath)

  # Read the contents of the key file that should be in PEM format and contains
  # the public portion of the RSA key.
  with open(filepath, 'rb') as file_object:
    rsa_pubkey_pem = file_object.read()

  # Convert 'rsa_pubkey_pem' to 'tuf.formats.RSAKEY_SCHEMA' format.
  try: 
    rsakey_dict = tuf.keys.format_rsakey_from_pem(rsa_pubkey_pem)
  
  except tuf.FormatError, e:
    raise tuf.Error('Cannot import improperly formatted PEM file.')
  
  return rsakey_dict





def generate_and_write_ed25519_keypair(filepath, password=None):
  """
  <Purpose>
    Generate an ED25519 key file, create an encrypted TUF key (using 'password'
    as the pass phrase), and store it in 'filepath'.  The public key portion of
    the generated ED25519 key is stored in <'filepath'>.pub.  Which cryptography
    library performs the cryptographic decryption is determined by the string
    set in 'tuf.conf.ED25519_CRYPTO_LIBRARY'.
    
    PyCrypto currently supported.  The ED25519 private key is encrypted with
    AES-256 and CTR the mode of operation.  The password is strengthened with
    PBKDF2-HMAC-SHA256.

  <Arguments>
    filepath:
      The public and private key files are saved to <filepath>.pub and
      <filepath>, respectively.
    
    password:
      The password, or passphrase, to encrypt the private portion of the
      generated ed25519 key.  A symmetric encryption key is derived from
      'password', so it is not directly used.

  <Exceptions>
    tuf.FormatError, if the arguments are improperly formatted.
    
    tuf.CryptoError, if 'filepath' cannot be encrypted.

    tuf.UnsupportedLibraryError, if 'filepath' cannot be encrypted due to an
    invalid configuration setting (i.e., invalid 'tuf.conf.py' setting).

  <Side Effects>
    Writes key files to '<filepath>' and '<filepath>.pub'.

  <Returns>
    None.
  """
  
  # Does 'filepath' have the correct format?
  # Ensure the arguments have the appropriate number of objects and object
  # types, and that all dict keys are properly named.
  # Raise 'tuf.FormatError' if there is a mismatch.
  tuf.formats.PATH_SCHEMA.check_match(filepath)

  # If the caller does not provide a password argument, prompt for one.
  if password is None:
    message = 'Enter a password for the ED25519 key: '
    password = _get_password(message, confirm=True)

  # Does 'password' have the correct format?
  tuf.formats.PASSWORD_SCHEMA.check_match(password)

  # Generate a new ED25519 key object and encrypt it.  The cryptography library
  # used is determined by the user, or by default (set in
  # 'tuf.conf.ED25519_CRYPTO_LIBRARY').  Raise 'tuf.CryptoError' or
  # 'tuf.UnsupportedLibraryError', if 'ed25519_key' cannot be encrypted.
  ed25519_key = tuf.keys.generate_ed25519_key()
  encrypted_key = tuf.keys.encrypt_key(ed25519_key, password) 

  # ed25519 public key file contents in metadata format (i.e., does not include
  # the keyid portion).
  keytype = ed25519_key['keytype']
  keyval = ed25519_key['keyval']
  ed25519key_metadata_format = \
    tuf.keys.format_keyval_to_metadata(keytype, keyval, private=False)
  
  # Write the public key, conformant to 'tuf.formats.KEY_SCHEMA', to
  # '<filepath>.pub'.
  tuf.util.ensure_parent_dir(filepath)

  # Create a tempororary file, write the contents of the public key, and move
  # to final destination.
  file_object = tuf.util.TempFile()
  file_object.write(json.dumps(ed25519key_metadata_format))
  
  # The temporary file is closed after the final move.
  file_object.move(filepath+'.pub')

  # Write the encrypted key string, conformant to
  # 'tuf.formats.ENCRYPTEDKEY_SCHEMA', to '<filepath>'.
  file_object = tuf.util.TempFile()
  file_object.write(encrypted_key)
  file_object.move(filepath)
  




def import_ed25519_publickey_from_file(filepath):
  """
  <Purpose>
    Load the ED25519 public key object (conformant to 'tuf.formats.KEY_SCHEMA')
    stored in 'filepath'.  Return 'filepath' in tuf.formats.ED25519KEY_SCHEMA
    format.
    
    If the TUF key object in 'filepath' contains a private key, it is discarded.

  <Arguments>
    filepath:
      <filepath>.pub file, a TUF public key file.
    
  <Exceptions>
    tuf.FormatError, if 'filepath' is improperly formatted or is an unexpected
    key type.

  <Side Effects>
    The contents of 'filepath' is read and saved.

  <Returns>
    An ED25519 key object conformant to 'tuf.formats.ED25519KEY_SCHEMA'.
  """

  # Does 'filepath' have the correct format?
  # Ensure the arguments have the appropriate number of objects and object
  # types, and that all dict keys are properly named.
  # Raise 'tuf.FormatError' if there is a mismatch.
  tuf.formats.PATH_SCHEMA.check_match(filepath)

  # ED25519 key objects are saved in json and metadata format.  Return the
  # loaded key object in tuf.formats.ED25519KEY_SCHEMA' format that also
  # includes the keyid.
  ed25519_key_metadata = tuf.util.load_json_file(filepath)
  ed25519_key = tuf.keys.format_metadata_to_key(ed25519_key_metadata)
  
  # Raise an exception if an unexpected key type is imported. 
  if ed25519_key['keytype'] != 'ed25519':
    message = 'Invalid key type loaded: '+repr(ed25519_key['keytype'])
    raise tuf.FormatError(message)

  return ed25519_key





def import_ed25519_privatekey_from_file(filepath, password=None):
  """
  <Purpose>
    Import the encrypted ed25519 TUF key file in 'filepath', decrypt it, and
    return the key object in 'tuf.formats.ED25519KEY_SCHEMA' format.

    Which cryptography library performs the cryptographic decryption is
    determined by the string set in 'tuf.conf.ED25519_CRYPTO_LIBRARY'.  PyCrypto
    currently supported.

    The TUF private key (may also contain the public part) is encrypted with AES
    256 and CTR the mode of operation.  The password is strengthened with
    PBKDF2-HMAC-SHA256.

  <Arguments>
    filepath:
      <filepath> file, an RSA encrypted TUF key file.
    
    password:
      The password, or passphrase, to import the private key (i.e., the
      encrypted key file 'filepath' must be decrypted before the ed25519 key
      object can be returned.

  <Exceptions>
    tuf.FormatError, if the arguments are improperly formatted or the imported
    key object contains an invalid key type (i.e., not 'ed25519').

    tuf.CryptoError, if 'filepath' cannot be decrypted.

    tuf.UnsupportedLibraryError, if 'filepath' cannot be decrypted due to an
    invalid configuration setting (i.e., invalid 'tuf.conf.py' setting).

  <Side Effects>
    'password' is used to decrypt the 'filepath' key file.

  <Returns>
    An ed25519 key object of the form: 'tuf.formats.ED25519KEY_SCHEMA'.
  """

  # Does 'filepath' have the correct format?
  # Ensure the arguments have the appropriate number of objects and object
  # types, and that all dict keys are properly named.
  # Raise 'tuf.FormatError' if there is a mismatch.
  tuf.formats.PATH_SCHEMA.check_match(filepath)

  # If the caller does not provide a password argument, prompt for one.
<<<<<<< HEAD
=======
  # Password confirmation disabled here, which should ideally happen only
  # when creating encrypted key files (i.e., improve usability).
>>>>>>> 2112816f
  if password is None:
    message = 'Enter a password for the encrypted ED25519 key: '
    password = _get_password(message, confirm=False)

  # Does 'password' have the correct format?
  tuf.formats.PASSWORD_SCHEMA.check_match(password)

  # Store the encrypted contents of 'filepath' prior to calling the decryption
  # routine.
  encrypted_key = None

  with open(filepath, 'rb') as file_object:
    encrypted_key = file_object.read()

  # Decrypt the loaded key file, calling the appropriate cryptography library
  # (i.e., set by the user) and generating the derived encryption key from
  # 'password'.  Raise 'tuf.CryptoError' or 'tuf.UnsupportedLibraryError' if the
  # decryption fails.
  key_object = tuf.keys.decrypt_key(encrypted_key, password)

  # Raise an exception if an unexpected key type is imported. 
  if key_object['keytype'] != 'ed25519':
    message = 'Invalid key type loaded: '+repr(key_object['keytype'])
    raise tuf.FormatError(message)

  return key_object





def get_metadata_filenames(metadata_directory=None):
  """
  <Purpose>
    Return a dictionary containing the filenames of the top-level roles.
    If 'metadata_directory' is set to 'metadata', the dictionary
    returned would contain:

    filenames = {'root': 'metadata/root.json',
                 'targets': 'metadata/targets.json',
                 'snapshot': 'metadata/snapshot.json',
                 'timestamp': 'metadata/timestamp.json'}

    If the metadata directory is not set by the caller, the current
    directory is used.

  <Arguments>
    metadata_directory:
      The directory containing the metadata files.

  <Exceptions>
    tuf.FormatError, if 'metadata_directory' is improperly formatted.

  <Side Effects>
    None.

  <Returns>
    A dictionary containing the expected filenames of the top-level
    metadata files, such as 'root.json' and 'snapshot.json'.
  """
  
  # Does 'metadata_directory' have the correct format?
  # Ensure the arguments have the appropriate number of objects and object
  # types, and that all dict keys are properly named.
  # Raise 'tuf.FormatError' if there is a mismatch.
  tuf.formats.PATH_SCHEMA.check_match(metadata_directory)

  if metadata_directory is None:
    metadata_directory = '.'

  # Does 'metadata_directory' have the correct format?
  # Raise 'tuf.FormatError' if there is a mismatch. 
  tuf.formats.PATH_SCHEMA.check_match(metadata_directory)

  # Store the filepaths of the top-level roles, including the
  # 'metadata_directory' for each one.
  filenames = {}

  filenames[ROOT_FILENAME] = \
    os.path.join(metadata_directory, ROOT_FILENAME)
  
  filenames[TARGETS_FILENAME] = \
    os.path.join(metadata_directory, TARGETS_FILENAME)
  
  filenames[SNAPSHOT_FILENAME] = \
    os.path.join(metadata_directory, SNAPSHOT_FILENAME)
  
  filenames[TIMESTAMP_FILENAME] = \
    os.path.join(metadata_directory, TIMESTAMP_FILENAME)

  return filenames





def get_metadata_file_info(filename):
  """
  <Purpose>
    Retrieve the file information of 'filename'.  The object returned
    conforms to 'tuf.formats.FILEINFO_SCHEMA'.  The information
    generated for 'filename' is stored in metadata files like 'targets.json'.
    The fileinfo object returned has the form:
    fileinfo = {'length': 1024,
                'hashes': {'sha256': 1233dfba312, ...},
                'custom': {...}}

  <Arguments>
    filename:
      The metadata file whose file information is needed.  It must exist.

  <Exceptions>
    tuf.FormatError, if 'filename' is improperly formatted.

    tuf.Error, if 'filename' doesn't exist.

  <Side Effects>
    The file is opened and information about the file is generated,
    such as file size and its hash.

  <Returns>
    A dictionary conformant to 'tuf.formats.FILEINFO_SCHEMA'.  This
    dictionary contains the length, hashes, and custom data about the
    'filename' metadata file.
  """

  # Does 'filename' have the correct format?
  # Ensure the arguments have the appropriate number of objects and object
  # types, and that all dict keys are properly named.
  # Raise 'tuf.FormatError' if there is a mismatch.
  tuf.formats.PATH_SCHEMA.check_match(filename)

  if not os.path.isfile(filename):
    message = repr(filename)+' is not a file.'
    raise tuf.Error(message)
  
  # Note: 'filehashes' is a dictionary of the form
  # {'sha256': 1233dfba312, ...}.  'custom' is an optional
  # dictionary that a client might define to include additional
  # file information, such as the file's author, version/revision
  # numbers, etc.
  filesize, filehashes = \
    tuf.util.get_file_details(filename, tuf.conf.REPOSITORY_HASH_ALGORITHMS)
  custom = None

  return tuf.formats.make_fileinfo(filesize, filehashes, custom)






def get_target_hash(target_filepath):
  """
  <Purpose>
    Compute the hash of 'target_filepath'. This is useful in conjunction with
    the "path_hash_prefixes" attribute in a delegated targets role, which
    tells us which paths it is implicitly responsible for.
    
    The repository may optionally organize targets into hashed bins to ease
    target delegations and role metadata management.  The use of consistent
    hashing allows for a uniform distribution of targets into bins. 

  <Arguments>
    target_filepath:
      The path to the target file on the repository. This will be relative to
      the 'targets' (or equivalent) directory on a given mirror.

  <Exceptions>
    None.
 
  <Side Effects>
    None.
  
  <Returns>
    The hash of 'target_filepath'.
  """
  
  # Does 'target_filepath' have the correct format?
  # Ensure the arguments have the appropriate number of objects and object
  # types, and that all dict keys are properly named.
  # Raise 'tuf.FormatError' if there is a mismatch.
  tuf.formats.RELPATH_SCHEMA.check_match(target_filepath)

  # Calculate the hash of the filepath to determine which bin to find the 
  # target.  The client currently assumes the repository uses
  # 'HASH_FUNCTION' to generate hashes.
  digest_object = tuf.hash.digest(HASH_FUNCTION)

  try:
    digest_object.update(target_filepath)
  
  except UnicodeEncodeError:
    # Sometimes, there are Unicode characters in target paths. We assume a
    # UTF-8 encoding and try to hash that.
    digest_object = tuf.hash.digest(HASH_FUNCTION)
    encoded_target_filepath = target_filepath.encode('utf-8')
    digest_object.update(encoded_target_filepath)

  target_filepath_hash = digest_object.hexdigest() 

  return target_filepath_hash





def generate_root_metadata(version, expiration_date, consistent_snapshot):
  """
  <Purpose>
    Create the root metadata.  'tuf.roledb.py' and 'tuf.keydb.py' are read and
    the information returned by these modules is used to generate the root
    metadata object.

  <Arguments>
    version:
      The metadata version number.  Clients use the version number to
      determine if the downloaded version is newer than the one currently
      trusted.
    
    expiration_date:
      The expiration date, in UTC, of the metadata file.  Conformant to
      'tuf.formats.TIME_SCHEMA'.

    consistent_snapshot:

  <Exceptions>
    tuf.FormatError, if the generated root metadata object could not
    be generated with the correct format.

    tuf.Error, if an error is encountered while generating the root
    metadata object.
  
  <Side Effects>
    The contents of 'tuf.keydb.py' and 'tuf.roledb.py' are read.

  <Returns>
    A root metadata object, conformant to 'tuf.formats.ROOT_SCHEMA'.
  """

  # Do the arguments have the correct format?
  # Ensure the arguments have the appropriate number of objects and object
  # types, and that all dict keys are properly named.
  # Raise 'tuf.FormatError' if any of the arguments are improperly formatted.
  tuf.formats.METADATAVERSION_SCHEMA.check_match(version)
  tuf.formats.TIME_SCHEMA.check_match(expiration_date)
  tuf.formats.BOOLEAN_SCHEMA.check_match(consistent_snapshot)

  # The role and key dictionaries to be saved in the root metadata object.
  # Conformant to 'ROLEDICT_SCHEMA' and 'KEYDICT_SCHEMA', respectively. 
  roledict = {}
  keydict = {}

  # Extract the role, threshold, and keyid information of the top-level roles,
  # which Root stores in its metadata.  The necessary role metadata is generated
  # from this information.
  for rolename in ['root', 'targets', 'snapshot', 'timestamp']:
    
    # If a top-level role is missing from 'tuf.roledb.py', raise an exception.
    if not tuf.roledb.role_exists(rolename):
      raise tuf.Error(repr(rolename)+' not in "tuf.roledb".')
   
    # Keep track of the keys loaded to avoid duplicates.
    keyids = []

    # Generate keys for the keyids listed by the role being processed.
    for keyid in tuf.roledb.get_role_keyids(rolename):
      key = tuf.keydb.get_key(keyid)

      # If 'key' is an RSA key, it would conform to 'tuf.formats.RSAKEY_SCHEMA',
      # and have the form:
      # {'keytype': 'rsa',
      #  'keyid': keyid,
      #  'keyval': {'public': '-----BEGIN RSA PUBLIC KEY----- ...',
      #             'private': '-----BEGIN RSA PRIVATE KEY----- ...'}}
      keyid = key['keyid']
      if keyid not in keydict:
        
        # This appears to be a new keyid.  Generate the key for it.
        if key['keytype'] in ['rsa', 'ed25519']:
          keytype = key['keytype']
          keyval = key['keyval']
          keydict[keyid] = \
            tuf.keys.format_keyval_to_metadata(keytype, keyval, private=False)
        
        # This is not a recognized key.  Raise an exception.
        else:
          raise tuf.Error('Unsupported keytype: '+keyid)
      
      # Do we have a duplicate?
      if keyid in keyids:
        raise tuf.Error('Same keyid listed twice: '+keyid)
      
      # Add the loaded keyid for the role being processed.
      keyids.append(keyid)
    
    # Generate and store the role data belonging to the processed role.
    role_threshold = tuf.roledb.get_role_threshold(rolename)
    role_metadata = tuf.formats.make_role_metadata(keyids, role_threshold)
    roledict[rolename] = role_metadata

  # Generate the root metadata object.
  root_metadata = tuf.formats.RootFile.make_metadata(version, expiration_date,
                                                     keydict, roledict,
                                                     consistent_snapshot)

  return root_metadata 





def generate_targets_metadata(targets_directory, target_files, version,
                              expiration_date, delegations=None,
                              write_consistent_targets=False):
  """
  <Purpose>
    Generate the targets metadata object. The targets in 'target_files' must
    exist at the same path they should on the repo.  'target_files' is a list of
    targets.  The 'custom' field of the targets metadata is not currently
    supported.

  <Arguments>
    targets_directory:
      The directory containing the target files and directories of the 
      repository.

    target_files:
      The target files tracked by 'targets.json'.  'target_files' is a list of
      target paths that are relative to the targets directory (e.g.,
      ['file1.txt', 'Django/module.py']).

    version:
      The metadata version number.  Clients use the version number to
      determine if the downloaded version is newer than the one currently
      trusted.

    expiration_date:
      The expiration date, in UTC, of the metadata file.  Conformant to
      'tuf.formats.TIME_SCHEMA'.

    delegations:
      The delegations made by the targets role to be generated.  'delegations'
      must match 'tuf.formats.DELEGATIONS_SCHEMA'.

    write_consistent_targets:
      Boolean that indicates whether file digests should be prepended to the
      target files.
  
  <Exceptions>
    tuf.FormatError, if an error occurred trying to generate the targets
    metadata object.

    tuf.Error, if any of the target files cannot be read. 

  <Side Effects>
    The target files are read and file information generated about them.

  <Returns>
    A targets metadata object, conformant to 'tuf.formats.TARGETS_SCHEMA'.
  """

  # Do the arguments have the correct format?
  # Ensure the arguments have the appropriate number of objects and object
  # types, and that all dict keys are properly named.
  # Raise 'tuf.FormatError' if there is a mismatch.
  tuf.formats.PATH_SCHEMA.check_match(targets_directory)
  tuf.formats.PATHS_SCHEMA.check_match(target_files)
  tuf.formats.METADATAVERSION_SCHEMA.check_match(version)
  tuf.formats.TIME_SCHEMA.check_match(expiration_date)
  tuf.formats.BOOLEAN_SCHEMA.check_match(write_consistent_targets)

  if delegations is not None:
    tuf.formats.DELEGATIONS_SCHEMA.check_match(delegations)
  
  # Store the file attributes of targets in 'target_files'.  'filedict',
  # conformant to 'tuf.formats.FILEDICT_SCHEMA', is added to the targets
  # metadata object returned.
  filedict = {}

  # Ensure the user is aware of a non-existent 'target_directory', and convert
  # it to its abosolute path, if it exists.
  targets_directory = _check_directory(targets_directory)

  # Generate the fileinfo of all the target files listed in 'target_files'.
  for target in target_files:
   
    # The root-most folder of the targets directory should not be included in
    # target paths listed in targets metadata.
    # (e.g., 'targets/more_targets/somefile.txt' -> 'more_targets/somefile.txt')
    relative_targetpath = target

    # Note: join() discards 'targets_directory' if 'target' contains a leading
    # path separator (i.e., is treated as an absolute path).
    target_path = os.path.join(targets_directory, target.lstrip(os.sep))
   
    # Ensure all target files listed in 'target_files' exist.  If just one of
    # these files does not exist, raise an exception.
    if not os.path.exists(target_path):
      message = repr(target_path)+' cannot be read.  Unable to generate '+ \
        'targets metadata.'
      raise tuf.Error(message)
    
    filedict[relative_targetpath] = get_metadata_file_info(target_path)
    
    if write_consistent_targets:
      for target_digest in filedict[relative_targetpath]['hashes'].values():
        dirname, basename = os.path.split(target_path)
        digest_filename = target_digest + '.' + basename
        digest_target = os.path.join(dirname, digest_filename)

        if not os.path.exists(digest_target):
          logger.warn('Hard linking target file to ' + repr(digest_target))
          os.link(target_path, digest_target)
  
  # Generate the targets metadata object.
  targets_metadata = tuf.formats.TargetsFile.make_metadata(version,
                                                           expiration_date,
                                                           filedict,
                                                           delegations)

  return targets_metadata





def generate_snapshot_metadata(metadata_directory, version, expiration_date,
                               root_filename, targets_filename,
                               consistent_snapshot):
  """
  <Purpose>
    Create the snapshot metadata.  The minimum metadata must exist
    (i.e., 'root.json' and 'targets.json'). This will also look through
    the 'targets/' directory in 'metadata_directory' and the resulting
    snapshot file will list all the delegated roles.

  <Arguments>
    metadata_directory:
      The directory containing the 'root.json' and 'targets.json' metadata
      files.
    
    version:
      The metadata version number.  Clients use the version number to
      determine if the downloaded version is newer than the one currently
      trusted.

    expiration_date:
      The expiration date, in UTC, of the metadata file.
      Conformant to 'tuf.formats.TIME_SCHEMA'.

    root_filename:
      The filename of the top-level root role.  The hash and file size of this
      file is listed in the snapshot role.

    targets_filename:
      The filename of the top-level targets role.  The hash and file size of
      this file is listed in the snapshot role.

    consistent_snapshot:
      Boolean.  If True, a file digest is expected to be prepended to the
      filename of any target file located in the targets directory.  Each digest
      is stripped from the target filename and listed in the snapshot metadata. 

  <Exceptions>
    tuf.FormatError, if 'metadata_directory' is improperly formatted.

    tuf.Error, if an error occurred trying to generate the snapshot metadata
    object.

  <Side Effects>
    The 'root.json' and 'targets.json' files are read.

  <Returns>
    The snapshot metadata object, conformant to 'tuf.formats.SNAPSHOT_SCHEMA'.
  """

  # Do the arguments have the correct format?
  # This check ensures arguments have the appropriate number of objects and 
  # object types, and that all dict keys are properly named.
  # Raise 'tuf.FormatError' if the check fails.
  tuf.formats.PATH_SCHEMA.check_match(metadata_directory)
  tuf.formats.METADATAVERSION_SCHEMA.check_match(version)
  tuf.formats.TIME_SCHEMA.check_match(expiration_date)
  tuf.formats.PATH_SCHEMA.check_match(root_filename)
  tuf.formats.PATH_SCHEMA.check_match(targets_filename)

  metadata_directory = _check_directory(metadata_directory)

  # Retrieve the fileinfo of 'root.json' and 'targets.json'.  This file
  # information includes data such as file length, hashes of the file, etc.
  filedict = {}
  filedict[ROOT_FILENAME] = get_metadata_file_info(root_filename)
  filedict[TARGETS_FILENAME] = get_metadata_file_info(targets_filename)

  # Add compressed versions of the 'targets.json' and 'root.json' metadata,
  # if they exist.
  for extension in SUPPORTED_COMPRESSION_EXTENSIONS:
    compressed_root_filename = root_filename+extension
    compressed_targets_filename = targets_filename+extension
    
    # If the compressed versions of the root and targets metadata is found,
    # add their file attributes to 'filedict'.
    if os.path.exists(compressed_root_filename):
      filedict[ROOT_FILENAME+extension] = \
        get_metadata_file_info(compressed_root_filename)
    if os.path.exists(compressed_targets_filename): 
      filedict[TARGETS_FILENAME+extension] = \
        get_metadata_file_info(compressed_targets_filename)

  # Walk the 'targets/' directory and generate the fileinfo of all the role
  # files found.  This information is stored in the 'meta' field of the snapshot
  # metadata object.
  targets_metadata = os.path.join(metadata_directory, 'targets')
  if os.path.exists(targets_metadata) and os.path.isdir(targets_metadata):
    for directory_path, junk_directories, files in os.walk(targets_metadata):
      
      # 'files' here is a list of file names.
      for basename in files:
        metadata_path = os.path.join(directory_path, basename)
        metadata_name = \
          metadata_path[len(metadata_directory):].lstrip(os.path.sep)
        
        # Strip the digest if 'consistent_snapshot' is True.
        # Example:  'targets/unclaimed/13df98ab0.django.json'  -->
        # 'targets/unclaimed/django.json'
        metadata_name, digest_junk = \
          _strip_consistent_snapshot_digest(metadata_name, consistent_snapshot)
        
        # All delegated roles are added to the snapshot file, including
        # compressed versions.
        for metadata_extension in METADATA_EXTENSIONS: 
          if metadata_name.endswith(metadata_extension):
            rolename = metadata_name[:-len(metadata_extension)]
            
            # Obsolete role files may still be found.  Ensure only roles loaded
            # in the roledb are included in the snapshot metadata.
            if tuf.roledb.role_exists(rolename):
              filedict[metadata_name] = get_metadata_file_info(metadata_path)

  # Generate the snapshot metadata object.
  snapshot_metadata = tuf.formats.SnapshotFile.make_metadata(version,
                                                           expiration_date,
                                                           filedict)

  return snapshot_metadata





def generate_timestamp_metadata(snapshot_filename, version,
                                expiration_date, compressions=()):
  """
  <Purpose>
    Generate the timestamp metadata object.  The 'snapshot.json' file must
    exist.

  <Arguments>
    snapshot_filename:
      The required filename of the snapshot metadata file.  The timestamp role
      needs to the calculate the file size and hash of this file.
    
    version:
      The timestamp's version number.  Clients use the version number to
      determine if the downloaded version is newer than the one currently
      trusted.

    expiration_date:
      The expiration date, in UTC, of the metadata file, conformant to
      'tuf.formats.TIME_SCHEMA'.

    compressions:
      Compression extensions (e.g., 'gz').  If 'snapshot.json' is also saved in
      compressed form, these compression extensions should be stored in
      'compressions' so the compressed timestamp files can be added to the
      timestamp metadata object.

  <Exceptions>
    tuf.FormatError, if the generated timestamp metadata object cannot be
    formatted correctly, or one of the arguments is improperly formatted.

  <Side Effects>
    None.

  <Returns>
    A timestamp metadata object, conformant to 'tuf.formats.TIMESTAMP_SCHEMA'.
  """
  
  # Do the arguments have the correct format?
  # This check ensures arguments have the appropriate number of objects and 
  # object types, and that all dict keys are properly named.
  # Raise 'tuf.FormatError' if the check fails.
  tuf.formats.PATH_SCHEMA.check_match(snapshot_filename)
  tuf.formats.METADATAVERSION_SCHEMA.check_match(version)
  tuf.formats.TIME_SCHEMA.check_match(expiration_date)
  tuf.formats.COMPRESSIONS_SCHEMA.check_match(compressions)

  # Retrieve the fileinfo of the snapshot metadata file.
  # This file information contains hashes, file length, custom data, etc.
  fileinfo = {}
  fileinfo[SNAPSHOT_FILENAME] = get_metadata_file_info(snapshot_filename)

  # Save the fileinfo of the compressed versions of 'timestamp.json'
  # in 'fileinfo'.  Log the files included in 'fileinfo'.
  for file_extension in compressions:
    if not len(file_extension):
      continue

    compressed_filename = snapshot_filename + '.' + file_extension
    try:
      compressed_fileinfo = get_metadata_file_info(compressed_filename)
    
    except:
      logger.warn('Cannot get fileinfo about '+str(compressed_filename))
    
    else:
      logger.info('Including fileinfo about '+str(compressed_filename))
      fileinfo[SNAPSHOT_FILENAME+'.'+file_extension] = compressed_fileinfo

  # Generate the timestamp metadata object.
  timestamp_metadata = tuf.formats.TimestampFile.make_metadata(version,
                                                               expiration_date,
                                                               fileinfo)

  return timestamp_metadata





def sign_metadata(metadata_object, keyids, filename):
  """
  <Purpose>
    Sign a metadata object. If any of the keyids have already signed the file,
    the old signature is replaced.  The keys in 'keyids' must already be
    loaded in 'tuf.keydb'.

  <Arguments>
    metadata_object:
      The metadata object to sign.  For example, 'metadata' might correspond to
      'tuf.formats.ROOT_SCHEMA' or 'tuf.formats.TARGETS_SCHEMA'.

    keyids:
      The keyids list of the signing keys.

    filename:
      The intended filename of the signed metadata object.
      For example, 'root.json' or 'targets.json'.  This function
      does NOT save the signed metadata to this filename.

  <Exceptions>
    tuf.FormatError, if a valid 'signable' object could not be generated or
    the arguments are improperly formatted.

    tuf.Error, if an invalid keytype was found in the keystore. 
  
  <Side Effects>
    None.

  <Returns>
    A signable object conformant to 'tuf.formats.SIGNABLE_SCHEMA'.
  """

  # Do the arguments have the correct format?
  # This check ensures arguments have the appropriate number of objects and 
  # object types, and that all dict keys are properly named.
  # Raise 'tuf.FormatError' if the check fails.
  tuf.formats.ANYROLE_SCHEMA.check_match(metadata_object)  
  tuf.formats.KEYIDS_SCHEMA.check_match(keyids)
  tuf.formats.PATH_SCHEMA.check_match(filename)

  # Make sure the metadata is in 'signable' format.  That is,
  # it contains a 'signatures' field containing the result
  # of signing the 'signed' field of 'metadata' with each
  # keyid of 'keyids'.
  signable = tuf.formats.make_signable(metadata_object)

  # Sign the metadata with each keyid in 'keyids'.
  for keyid in keyids:
    
    # Load the signing key.
    key = tuf.keydb.get_key(keyid)
    logger.info('Signing '+repr(filename)+' with '+key['keyid'])

    # Create a new signature list.  If 'keyid' is encountered,
    # do not add it to new list.
    signatures = []
    for signature in signable['signatures']:
      if not keyid == signature['keyid']:
        signatures.append(signature)
    signable['signatures'] = signatures

    # Generate the signature using the appropriate signing method.
    if key['keytype'] in SUPPORTED_KEY_TYPES:
      if len(key['keyval']['private']):
        signed = signable['signed']
        signature = tuf.keys.create_signature(key, signed)
        signable['signatures'].append(signature)
      
      else:
        logger.warn('Private key unset.  Skipping: '+repr(keyid))
    
    else:
      raise tuf.Error('The keydb contains a key with an invalid key type.')

  # Raise 'tuf.FormatError' if the resulting 'signable' is not formatted
  # correctly.
  tuf.formats.check_signable_object_format(signable)

  return signable





def write_metadata_file(metadata, filename, compressions, consistent_snapshot):
  """
  <Purpose>
    If necessary, write the 'metadata' signable object to 'filename', and the
    compressed version of the metadata file if 'compression' is set.
    Note:  Compression algorithms like gzip attach a timestamp to compressed
    files, so a metadata file compressed multiple times may generate different
    digests even though the uncompressed content has not changed.

  <Arguments>
    metadata:
      The object that will be saved to 'filename', conformant to
      'tuf.formats.SIGNABLE_SCHEMA'.

    filename:
      The filename of the metadata to be written (e.g., 'root.json').
      If a compression algorithm is specified in 'compressions', the
      compression extention is appended to 'filename'.

    compressions:
      Specify the algorithms, as a list of strings, used to compress the file;
      The only currently available compression option is 'gz' (gzip).

    consistent_snapshot:
      Boolean that determines whether the metadata file's digest should be
      prepended to the filename.

  <Exceptions>
    tuf.FormatError, if the arguments are improperly formatted.

    tuf.Error, if the directory of 'filename' does not exist.

    Any other runtime (e.g., IO) exception.

  <Side Effects>
    The 'filename' (or the compressed filename) file is created, or overwritten
    if it exists.

  <Returns>
    None. 
  """

  # Do the arguments have the correct format?
  # This check ensures arguments have the appropriate number of objects and 
  # object types, and that all dict keys are properly named.
  # Raise 'tuf.FormatError' if the check fails.
  tuf.formats.SIGNABLE_SCHEMA.check_match(metadata)
  tuf.formats.PATH_SCHEMA.check_match(filename)
  tuf.formats.COMPRESSIONS_SCHEMA.check_match(compressions)
  tuf.formats.BOOLEAN_SCHEMA.check_match(consistent_snapshot)

  # Verify the directory of 'filename', and convert 'filename' to its absolute
  # path so that temporary files are moved to their expected destinations.
  filename = os.path.abspath(filename)
  written_filename = filename
  _check_directory(os.path.dirname(filename))
  consistent_filenames = []

  # Generate the actual metadata file content of 'metadata'.  Metadata is
  # saved as json and includes formatting, such as indentation and sorted
  # objects.  The new digest of 'metadata' is also calculated to help determine
  # if re-saving is required.
  file_content, new_digests = _get_written_metadata_and_digests(metadata)
 
  if consistent_snapshot:
    for new_digest in new_digests.values():
      dirname, basename = os.path.split(filename)
      digest_and_filename = new_digest + '.' + basename
      consistent_filenames.append(os.path.join(dirname, digest_and_filename))
    written_filename = consistent_filenames.pop() 
 
  # Verify whether new metadata needs to be written (i.e., has not been
  # previously written or has changed.
  write_new_metadata = False

  # Has the uncompressed metadata changed?  Does it exist?  If so, set
  # 'write_compressed_version' to True so that it is written.
  # compressed metadata should only be written if it does not exist or the
  # uncompressed version has changed).
  try:
    file_length_junk, old_digests = tuf.util.get_file_details(written_filename)
    if old_digests != new_digests:
      write_new_metadata = True
  
  # 'tuf.Error' raised if 'filename' does not exist.
  except tuf.Error, e:
    write_new_metadata = True

  if write_new_metadata:
    # The 'metadata' object is written to 'file_object', including compressed
    # versions.  To avoid partial metadata from being written, 'metadata' is
    # first written to a temporary location (i.e., 'file_object') and then moved
    # to 'filename'.
    file_object = tuf.util.TempFile()
    
    # Serialize 'metadata' to the file-like object and then write
    # 'file_object' to disk.  The dictionary keys of 'metadata' are sorted
    # and indentation is used.  The 'tuf.util.TempFile' file-like object is
    # automically closed after the final move.
    file_object.write(file_content)
    logger.info('Saving ' + repr(written_filename))
    file_object.move(written_filename)
    
    for consistent_filename in consistent_filenames:
      logger.info('Linking ' + repr(consistent_filename))
      os.link(written_filename, consistent_filename)
   
   
  # Generate the compressed versions of 'metadata', if necessary.  A compressed
  # file may be written (without needing to write the uncompressed version) if
  # the repository maintainer adds compression after writing the uncompressed
  # version.
  for compression in compressions:
    file_object = None 
   
    # Ignore the empty string that signifies non-compression.  The uncompressed
    # file was previously written above, if necessary.
    if not len(compression):
      continue

    elif compression == 'gz':
      file_object = tuf.util.TempFile()
      compressed_filename = filename + '.gz'

      # Instantiate a gzip object, but save compressed content to
      # 'file_object' (i.e., GzipFile instance is based on its 'fileobj'
      # argument).
      with gzip.GzipFile(fileobj=file_object, mode='wb') as gzip_object:
        gzip_object.write(file_content)
    
    else:
      raise tuf.FormatError('Unknown compression algorithm: '+repr(compression))
   
    # Save the compressed version, ensuring an unchanged file is not re-saved.
    # Re-saving the same compressed version may cause its digest to unexpectedly
    # change (gzip includes a timestamp) even though content has not changed.
    _write_compressed_metadata(file_object, compressed_filename,
                               write_new_metadata, consistent_snapshot)
  return written_filename





def _write_compressed_metadata(file_object, compressed_filename,
                               write_new_metadata, consistent_snapshot):
  """
  Write compressed versions of metadata, ensuring compressed file that have
  not changed are not re-written, the digest of the compressed file is properly
  added to the compressed filename, and consistent snapshots are also saved.
  Ensure compressed files are written to a temporary location, and then
  moved to their destinations.
  """
 
  # If a consistent snapshot is unneeded, 'file_object' may be simply moved
  # 'compressed_filename' if not already written. 
  if not consistent_snapshot:
    if not os.path.exists(compressed_filename) or write_new_metadata:
      file_object.move(compressed_filename)
    
    # The temporary file must be closed if 'file_object.move()' is not used.
    # tuf.util.TempFile() automatically closes the temp file when move() is
    # called
    else:
      file_object.close_temp_file()
 
  # Consistent snapshots = True.  Ensure the file's digest is included in the
  # compressed filename written, provided it does not already exist.
  else:
    compressed_content = file_object.read()
    new_digests = []
    consistent_filenames = []
   
    # Multiple snapshots may be written if the repository uses multiple
    # hash algorithms.  Generate the digest of the compressed content.
    for hash_algorithm in tuf.conf.REPOSITORY_HASH_ALGORITHMS:
      digest_object = tuf.hash.digest(hash_algorithm)
      digest_object.update(compressed_content)
      new_digests.append(digest_object.hexdigest())
   
    # Attach each digest to the compressed consistent snapshot filename.
    for new_digest in new_digests:
      dirname, basename = os.path.split(compressed_filename)
      digest_and_filename = new_digest + '.' + basename
      consistent_filenames.append(os.path.join(dirname, digest_and_filename))
   
    # Move the 'tuf.util.TempFile' object to one of the filenames so that it is
    # saved and the temporary file closed.  Any remaining consistent snapshots
    # may still need to be copied or linked. 
    compressed_filename = consistent_filenames.pop()
    if not os.path.exists(compressed_filename):
      logger.info('Saving ' + repr(compressed_filename))
      file_object.move(compressed_filename)

    # Save any remaining compressed consistent snapshots.
    for consistent_filename in consistent_filenames:
      if not os.path.exists(consistent_filename):
        logger.info('Linking ' + repr(consistent_filename))
        os.link(compressed_filename, consistent_filename)





def create_tuf_client_directory(repository_directory, client_directory):
  """
  <Purpose>
    Create a client directory structure that the 'tuf.interposition' package
    and 'tuf.client.updater' module expect of clients.  Metadata files
    downloaded from a remote TUF repository are saved to 'client_directory'.
    The Root file must initially exist before an update request can be
    satisfied.  create_tuf_client_directory() ensures the minimum metadata
    is copied and that required directories ('previous' and 'current') are
    created in 'client_directory'.  Software updaters integrating TUF may
    use the client directory created as an initial copy of the repository's
    metadadata.

  <Arguments>
    repository_directory:
      The path of the root repository directory.  The 'metadata' and 'targets'
      sub-directories should be available in 'repository_directory'.  The
      metadata files of 'repository_directory' are copied to 'client_directory'.

    client_directory:
      The path of the root client directory.  The 'current' and 'previous'
      sub-directies are created and will store the metadata files copied
      from 'repository_directory'.  'client_directory' will store metadata
      and target files downloaded from a TUF repository.
  
  <Exceptions>
    tuf.FormatError, if the arguments are improperly formatted.

    tuf.RepositoryError, if the metadata directory in 'client_directory'
    already exists.

  <Side Effects>
    Copies metadata files and directories from 'repository_directory' to
    'client_directory'.  Parent directories are created if they do not exist.

  <Returns>
    None.
  """
  
  # Do the arguments have the correct format?
  # This check ensures arguments have the appropriate number of objects and 
  # object types, and that all dict keys are properly named.
  # Raise 'tuf.FormatError' if the check fails.
  tuf.formats.PATH_SCHEMA.check_match(repository_directory)
  tuf.formats.PATH_SCHEMA.check_match(client_directory)

  # Set the absolute path of the Repository's metadata directory.  The metadata
  # directory should be the one served by the Live repository.  At a minimum,
  # the repository's root file must be copied.
  repository_directory = os.path.abspath(repository_directory)
  metadata_directory = os.path.join(repository_directory,
                                    METADATA_DIRECTORY_NAME)

  # Set the client's metadata directory, which will store the metadata copied
  # from the repository directory set above.
  client_directory = os.path.abspath(client_directory)
  client_metadata_directory = os.path.join(client_directory,
                                           METADATA_DIRECTORY_NAME)
 
  # If the client's metadata directory does not already exist, create it and
  # any of its parent directories, otherwise raise an exception.  An exception
  # is raised to avoid accidently overwritting previous metadata.
  try:
    os.makedirs(client_metadata_directory)
  
  except OSError, e:
    if e.errno == errno.EEXIST:
      message = 'Cannot create a fresh client metadata directory: '+ \
        repr(client_metadata_directory)+'.  Already exists.'
      raise tuf.RepositoryError(message)
    else:
      raise

  # Move all  metadata to the client's 'current' and 'previous' directories.
  # The root metadata file MUST exist in '{client_metadata_directory}/current'.
  # 'tuf.interposition' and 'tuf.client.updater.py' expect the 'current' and
  # 'previous' directories to exist under 'metadata'.
  client_current = os.path.join(client_metadata_directory, 'current')
  client_previous = os.path.join(client_metadata_directory, 'previous')
  shutil.copytree(metadata_directory, client_current)
  shutil.copytree(metadata_directory, client_previous)



def disable_console_log_messages():
  """
  <Purpose>
    Disable logger messages printed to the console.  For example, repository
    maintainers may want to call this function if many roles will be sharing
    keys, otherwise detected duplicate keys will continually log a warning
    message.

  <Arguments>
    None.

  <Exceptions>
    None.

  <Side Effects>
    Removes the 'tuf.log' console handler, added by default when
    'tuf.repository_tool.py' is imported.
  
  <Returns>
    None.
  """
  
  tuf.log.remove_console_handler()


if __name__ == '__main__':
  # The interactive sessions of the documentation strings can
  # be tested by running repository_tool.py as a standalone module:
  # $ python repository_tool.py.
  import doctest
  doctest.testmod()<|MERGE_RESOLUTION|>--- conflicted
+++ resolved
@@ -3384,11 +3384,8 @@
   tuf.formats.PATH_SCHEMA.check_match(filepath)
 
   # If the caller does not provide a password argument, prompt for one.
-<<<<<<< HEAD
-=======
   # Password confirmation disabled here, which should ideally happen only
   # when creating encrypted key files (i.e., improve usability).
->>>>>>> 2112816f
   if password is None:
     message = 'Enter a password for the encrypted RSA file: '
     password = _get_password(message, confirm=False)
@@ -3645,11 +3642,8 @@
   tuf.formats.PATH_SCHEMA.check_match(filepath)
 
   # If the caller does not provide a password argument, prompt for one.
-<<<<<<< HEAD
-=======
   # Password confirmation disabled here, which should ideally happen only
   # when creating encrypted key files (i.e., improve usability).
->>>>>>> 2112816f
   if password is None:
     message = 'Enter a password for the encrypted ED25519 key: '
     password = _get_password(message, confirm=False)
